--- conflicted
+++ resolved
@@ -28,9 +28,6 @@
 from opentelemetry.sdk.trace.export import SpanExporter, SpanProcessor, SpanExportResult
 from traces.tracing import PhoenixSpanProcessor as MongoDBSpanProcessor, mongodb_span_collector
 
-<<<<<<< HEAD
-
-=======
 # OpenInference semantic conventions (optional)
 try:
     from openinference.semconv.trace import SpanAttributes as OI
@@ -54,40 +51,12 @@
 
     OI = _OI()
 
-# OpenInference semantic conventions (optional)
-try:
-    from openinference.semconv.trace import SpanAttributes as OI
-except Exception:  # Fallback when OpenInference isn't installed
-    class _OI:
-        INPUT_VALUE = "input.value"
-        OUTPUT_VALUE = "output.value"
-        SPAN_KIND = "openinference.span.kind"
-        LLM_MODEL_NAME = "llm.model_name"
-        LLM_TEMPERATURE = "llm.temperature"
-        LLM_TOP_P = "llm.top_p"
-        LLM_TOP_K = "llm.top_k"
-        LLM_PROMPT = "llm.prompt"
-        LLM_SYSTEM = "llm.system_prompt"
-        LLM_INVOCATION_PARAMETERS = "llm.invocation_parameters"
-        TOOL_NAME = "tool.name"
-        TOOL_INPUT = "tool.input"
-        TOOL_OUTPUT = "tool.output"
-        ERROR_TYPE = "error.type"
-        ERROR_MESSAGE = "error.message"
-
-    OI = _OI()
->>>>>>> adad50e4
-
 # Import tools list
 try:
     tools_list = tools.tools
 except AttributeError:
     # Fallback: define empty tools list if import fails
     tools_list = []
-<<<<<<< HEAD
-
-=======
->>>>>>> adad50e4
 from mongo.constants import DATABASE_NAME, mongodb_tools
 
 DEFAULT_SYSTEM_PROMPT = (
@@ -395,16 +364,10 @@
 # Global Phoenix span manager instance
 phoenix_span_manager = PhoenixSpanManager()
 
-<<<<<<< HEAD
-class ToolCallingCallbackHandler(AsyncCallbackHandler):
-    """Callback handler for tool calling streaming"""
-=======
 class PhoenixSpanManager(AsyncCallbackHandler):
     """Manages Phoenix tracing configuration"""
->>>>>>> adad50e4
 
     def __init__(self, websocket=None):
-        super().__init__()
         self.websocket = websocket
         self.start_time = None
 
