--- conflicted
+++ resolved
@@ -129,24 +129,6 @@
 conversation_memory = ConversationMemory()
 
 # Initialize the LLM with optimized settings for tool calling
-<<<<<<< HEAD
-# llm = ChatOllama(
-#     model=os.getenv("OLLAMA_MODEL", "qwen3:0.6b-fp16"),
-#     temperature=float(os.getenv("OLLAMA_TEMPERATURE", "0.1")),
-#     num_ctx=int(os.getenv("OLLAMA_NUM_CTX", "4096")),
-#     num_predict=int(os.getenv("OLLAMA_NUM_PREDICT", "1024")),
-#     num_thread=int(os.getenv("OLLAMA_NUM_THREAD", "8")),
-#     streaming=True,
-#     verbose=False,
-#     top_p=float(os.getenv("OLLAMA_TOP_P", "0.8")),
-#     top_k=int(os.getenv("OLLAMA_TOP_K", "40")),
-# )
-llm = ChatGroq(
-            api_key=groq_api_key,
-            model="llama-3.1-8b-instant",
-            streaming=True
-        )
-=======
 llm = ChatOllama(
     model=os.getenv("OLLAMA_MODEL", "qwen3:0.6b-fp16"),
     temperature=float(os.getenv("OLLAMA_TEMPERATURE", "0.2")),
@@ -159,7 +141,6 @@
     top_k=int(os.getenv("OLLAMA_TOP_K", "40")),
 )
 
->>>>>>> 022f2817
 # Simple per-query tool router: restrict RAG unless content/context is requested
 _TOOLS_BY_NAME = {getattr(t, "name", str(i)): t for i, t in enumerate(tools_list)}
 
