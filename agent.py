--- conflicted
+++ resolved
@@ -1,4 +1,4 @@
-# from langchain_ollama import ChatOllama
+from langchain_ollama import ChatOllama
 
 from langchain_core.messages import HumanMessage, AIMessage, ToolMessage, BaseMessage, SystemMessage
 from langchain_core.callbacks import AsyncCallbackHandler
@@ -11,12 +11,9 @@
 import time
 from collections import defaultdict, deque
 import os
-<<<<<<< HEAD
-=======
 import uuid
 import hashlib
 
->>>>>>> 02f245d7
 # Tracing imports (Phoenix via OpenTelemetry exporter)
 from opentelemetry import trace
 from opentelemetry.trace import Status, StatusCode
@@ -65,16 +62,6 @@
 import os
 from langchain_groq import ChatGroq
 from mongo.constants import DATABASE_NAME, mongodb_tools
-<<<<<<< HEAD
-from dotenv import load_dotenv
-load_dotenv()
-groq_api_key = os.getenv("GROQ_API_KEY")
-if not groq_api_key:
-    raise ValueError(
-        "FATAL: GROQ_API_KEY environment variable not set.\n"
-        "Please create a .env file and add your Groq API key to it."
-    )
-=======
 from mongo.constants import QDRANT_URL, QDRANT_API_KEY, EMBEDDING_MODEL
 
 # Qdrant / embeddings for long-term memory
@@ -87,7 +74,6 @@
     QdrantClient = None  # type: ignore
     SentenceTransformer = None  # type: ignore
 
->>>>>>> 02f245d7
 DEFAULT_SYSTEM_PROMPT = (
     "You are a precise, non-speculative Project Management assistant.\n\n"
     "GENERAL RULES:\n"
