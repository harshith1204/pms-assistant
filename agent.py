--- conflicted
+++ resolved
@@ -12,21 +12,6 @@
 from datetime import datetime
 import time
 from collections import defaultdict, deque
-<<<<<<< HEAD
-tools_list = tools.tools
-import os
-from langchain_groq import ChatGroq
-from constants import DATABASE_NAME, mongodb_tools
-from dotenv import load_dotenv
-load_dotenv()
-groq_api_key = os.getenv("GROQ_API_KEY")
-if not groq_api_key:
-    raise ValueError(
-        "FATAL: GROQ_API_KEY environment variable not set.\n"
-        "Please create a .env file and add your Groq API key to it."
-    )
-=======
-
 # Tracing imports (Phoenix via OpenTelemetry exporter)
 from opentelemetry import trace
 from opentelemetry.trace import Status, StatusCode
@@ -90,9 +75,17 @@
 except AttributeError:
     # Fallback: define empty tools list if import fails
     tools_list = []
+import os
+from langchain_groq import ChatGroq
 from mongo.constants import DATABASE_NAME, mongodb_tools
-
->>>>>>> 9923f0c9
+from dotenv import load_dotenv
+load_dotenv()
+groq_api_key = os.getenv("GROQ_API_KEY")
+if not groq_api_key:
+    raise ValueError(
+        "FATAL: GROQ_API_KEY environment variable not set.\n"
+        "Please create a .env file and add your Groq API key to it."
+    )
 DEFAULT_SYSTEM_PROMPT = (
     "You are a Project Management System assistant. Use tools to answer questions about projects, work items, cycles, members, pages, modules, and project states."
     "\n\nAvailable tool: mongo_query - Use this for any questions requiring data from the database."
