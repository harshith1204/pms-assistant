from langchain_groq import ChatGroq
from dotenv import load_dotenv
import logging

# Load environment variables from .env file
load_dotenv()

# Configure logging
logger = logging.getLogger(__name__)

from langchain_core.messages import HumanMessage, AIMessage, ToolMessage, BaseMessage, SystemMessage
from langchain_core.callbacks import AsyncCallbackHandler
import asyncio
import contextlib
from typing import Dict, Any, List, AsyncGenerator, Optional
from agent.memory import conversation_memory
from typing import Tuple
from agent import tools as agent_tools
from datetime import datetime
import time
from time import perf_counter
from collections import defaultdict, deque
import os

# Import tools list
try:
    tools_list = agent_tools.tools
except AttributeError:
    tools_list = []
import os
from langchain_groq import ChatGroq
from mongo.constants import DATABASE_NAME, mongodb_tools
from mongo.conversations import save_assistant_message, save_action_event
from agent.callback_handler import AgentCallbackHandler


DEFAULT_SYSTEM_PROMPT = (
    "You are a precise, non-speculative Project Management assistant.\n\n"
    "GENERAL RULES:\n"
    "- Never guess facts about the database or content. Prefer invoking a tool.\n"
    "- If a tool is appropriate, always call it before answering.\n"
    "- Keep answers concise and structured. If lists are long, summarize and offer to expand.\n"
    "- If tooling is unavailable for the task, state the limitation plainly.\n\n"
    "RESPONSE FORMATTING (CRITICAL):\n"
    "- ALWAYS format your responses using **markdown** for maximum readability.\n"
    "- Use headings (##, ###) to organize sections and break up content.\n"
    "- Use **bold** for emphasis on key terms, numbers, and important concepts.\n"
    "- Use code blocks (```language) for queries, code, or technical output.\n"
    "- Use tables (| column |) when presenting structured data comparisons.\n"
    "- Use horizontal rules (---) to separate distinct sections when appropriate.\n"
    "- Use blockquotes (>) for important notes, warnings, or highlights.\n"
    "- Keep paragraphs short (2-3 sentences max) for better scanning.\n\n"
    "LIST FORMATTING (IMPORTANT):\n"
    "- Use **unordered lists (-, *)** for:\n"
    "  * Collections of items without hierarchy or priority\n"
    "  * Features, benefits, or characteristics\n"
    "  * Multiple unrelated items or options\n"
    "  * Key points or highlights that can be read in any order\n"
    "- Use **numbered lists (1., 2., 3.)** for:\n"
    "  * Sequential steps or procedures that must follow a specific order\n"
    "  * Ranked items (priorities, top results, ordered by importance)\n"
    "  * Instructions or tutorials with clear progression\n"
    "  * Chronological events or timelines\n"
    "- Use **nested lists** for hierarchical information or sub-items\n"
    "- Keep list items concise (one to two lines maximum)\n"
    "- Use **bold** for key terms within list items\n\n"
    "FORMATTING EXAMPLES:\n"
    "❌ BAD: 'There are 5 bugs and 3 features assigned to John.'\n"
    "✅ GOOD:\n"
    "## John's Assignments\n"
    "- **5 bugs** - High priority items requiring immediate attention\n"
    "- **3 features** - New development work in progress\n\n"
    "❌ BAD: 'The query returned project Alpha with 10 items, project Beta with 5 items.'\n"
    "✅ GOOD:\n"
    "## Project Overview\n\n"
    "| Project | Work Items | Status |\n"
    "| --- | --- | --- |\n"
    "| Alpha | 10 | Active |\n"
    "| Beta | 5 | Active |\n\n"
    "LIST USAGE EXAMPLES:\n"
    "✅ UNORDERED (for features/options):\n"
    "## Key Features\n"
    "- **Real-time sync** across all devices\n"
    "- **Advanced filtering** with custom rules\n"
    "- **Team collaboration** tools built-in\n\n"
    "✅ NUMBERED (for steps/priorities):\n"
    "## Setup Steps\n"
    "1. **Install dependencies** using npm install\n"
    "2. **Configure environment** variables in .env\n"
    "3. **Run the application** with npm start\n\n"
    "✅ NESTED (for hierarchical data):\n"
    "## Project Structure\n"
    "- **Backend**\n"
    "  - API endpoints in `/routes`\n"
    "  - Database models in `/models`\n"
    "- **Frontend**\n"
    "  - React components in `/src/components`\n"
    "  - Styles in `/src/styles`\n\n"
    "TOOL EXECUTION STRATEGY:\n"
    "- When tools are INDEPENDENT (can run without each other's results): Call them together in one batch.\n"
    "- When tools are DEPENDENT (one needs another's output): Call them separately in sequence.\n"
    "- Examples of INDEPENDENT: 'Show bug counts AND feature counts' → call both tools together\n"
    "- Examples of DEPENDENT: 'Find bugs by John, THEN search docs about those bugs' → call mongo_query first, wait for results, then call rag_search\n\n"
    "DECISION GUIDE:\n"
    "1) Use 'mongo_query' for structured questions about entities/fields in collections: project, workItem, cycle, module, epic, members, page, projectState, userStory, features.\n"
    "   - Examples: counts, lists, filters, sort, group by, breakdowns by assignee/state/project/priority/date.\n"
    "   - Advanced capabilities: array size queries (multiple assignees), complex aggregations, time-series analysis (trends, anomalies), advanced filtering.\n"
    "   - Use for: 'count bugs by priority', 'work items with multiple assignees', '7-day rolling averages', 'detect anomalies', 'monthly trends'.\n"
    "   - The query planner automatically determines when complex joins are beneficial and adds strategic relationships only when they improve query performance.\n"
    "   - Do NOT answer from memory; run a query.\n"
    "2) Use 'rag_search' for content-based searches (semantic meaning, not just keywords).\n"
    "   - Returns FULL chunk content (no truncation) for accurate synthesis and formatting.\n"
    "   - Find pages/work items by meaning, analyze content patterns, search documentation.\n"
    "   - Examples: 'find notes about OAuth', 'show API docs', 'content mentioning authentication', 'analyze patterns in descriptions'.\n"
    "   - INTELLIGENT CONTENT TYPE ROUTING: Choose content_type based on query context:\n"
    "     * Questions about 'release', 'documentation', 'notes', 'wiki' → content_type='page'\n"
    "     * Questions about 'work items', 'bugs', 'tasks', 'issues' → content_type='work_item'\n"
    "     * Questions about 'cycle', 'sprint', 'iteration' → content_type='cycle'\n"
    "     * Questions about 'module', 'component', 'feature area' → content_type='module'\n"
    "     * Questions about 'epic', 'initiative', 'large feature' → content_type='epic'\n"
    "     * Questions about 'project' → content_type='project'\n"
    "     * Questions about 'userStory' → content_type='user_story'\n"
    "     * Questions about 'features' → content_type='feature'\n"
    "     * Ambiguous queries → omit content_type (searches all types) OR call rag_search multiple times with different types\n"
    "3) Use 'generate_content' to CREATE new work items, pages, cycles, modules, or epics.\n"
    "   - CRITICAL: Content is sent DIRECTLY to frontend, tool returns only '✅ Content generated' or '❌ Error'.\n"
    "   - Do NOT expect content details in the response - they go straight to the user's screen.\n"
    "   - Just acknowledge success: 'The [type] has been generated' or similar.\n"
    "   - Examples: 'create a bug report', 'generate documentation page', 'draft meeting notes', 'create sprint', 'generate module'.\n"
    "   - REQUIRED: content_type ('work_item', 'page', 'cycle', 'module', or 'epic'), prompt (user's instruction).\n"
    "   - OPTIONAL: template_title, template_content, context.\n"
    "4) Use MULTIPLE tools together when question needs different operations.\n"
    "   - Example: 'Show bug counts by priority (mongo_query) and find related documentation (rag_search)'.\n"
    "   - Agent decides tool combination based on query complexity and dependencies.\n\n"
    "TOOL CHEATSHEET:\n"
    "- mongo_query(query:str, show_all:bool=False): Natural-language to Mongo aggregation. Safe fields only. Advanced analytics capabilities.\n"
    "  REQUIRED: 'query' - natural language description of what MongoDB data you want.\n"
    "  CAPABILITIES: Array size filtering, complex aggregations, time-series analysis, advanced operators, trend detection.\n"
    "- rag_search(query:str, content_type:str|None, group_by:str|None, limit:int=10, show_content:bool=True): Universal RAG search.\n"
    "  REQUIRED: 'query' - semantic search terms.\n"
    "  OPTIONAL: content_type ('page'|'work_item'|'project'|'cycle'|'module'|'epic'|'user_story'|'feature'|None for all), group_by (field name), limit, show_content.\n"
    "- generate_content(content_type:str, prompt:str, template_title:str='', template_content:str='', context:dict=None): Generate work items/pages/cycles/modules/epics.\n"
    "  REQUIRED: content_type ('work_item'|'page'|'cycle'|'module'|'epic'), prompt (what to generate).\n"
    "  OPTIONAL: template_title, template_content, context.\n"
    "  NOTE: Returns '✅ Content generated' only - full content sent directly to frontend to save tokens.\n\n"
    "CONTENT TYPE ROUTING EXAMPLES:\n"
    "- 'What is the next release about?' → rag_search(query='next release', content_type='page')\n"
    "- 'What are recent work items about?' → rag_search(query='recent work items', content_type='work_item')\n"
    "- 'What is the active cycle about?' → rag_search(query='active cycle', content_type='cycle')\n"
    "- 'What is the CRM module about?' → rag_search(query='CRM module', content_type='module')\n"
    "- 'Find content about authentication' → rag_search(query='authentication', content_type=None)  # searches all types\n"
    "- 'How many work items have multiple assignees?' → mongo_query(query='work items with multiple assignees')\n"
    "- 'Show 7-day rolling average of bug creation' → mongo_query(query='7-day rolling average of bug creation')\n"
    "- 'Detect anomalies in work item completion' → mongo_query(query='detect anomalies in work item completion')\n"
    "- 'Create a bug for login issue' → generate_content(content_type='work_item', prompt='Bug: login fails on mobile')\n"
    "- 'Generate API docs page' → generate_content(content_type='page', prompt='API documentation for auth endpoints')\n"
    "- 'Create a Q4 sprint' → generate_content(content_type='cycle', prompt='Q4 2024 Sprint')\n"
    "- 'Generate authentication module' → generate_content(content_type='module', prompt='Authentication Module')\n"
    "- 'Draft customer onboarding epic' → generate_content(content_type='epic', prompt='Customer Onboarding Epic')\n\n"
    "WHEN UNSURE WHICH TOOL:\n"
    "- If the query is ambiguous or entity/field mapping to Mongo is unclear → prefer rag_search first.\n"
    "- Question about structured data (counts, filters, group by, breakdown by assignee/state/priority/project/date) → mongo_query.\n"
    "- Advanced analytics (multiple assignees, time-series, trends, anomalies, complex aggregations) → mongo_query.\n"
    "- Question about content meaning/semantics (find docs, analyze patterns, content search, descriptions) → rag_search.\n"
    "- Request to CREATE/GENERATE new content → generate_content.\n"
    "- Question needs both structured + semantic analysis → use BOTH tools together.\n\n"
    "Respond with tool calls first, then synthesize a concise answer grounded ONLY in tool outputs."
)

# Initialize the LLM with optimized settings for tool calling
llm = ChatGroq(
    model=os.getenv("GROQ_MODEL", "moonshotai/kimi-k2-instruct-0905"),
    temperature=float(os.getenv("GROQ_TEMPERATURE", "0.1")),
    max_tokens=int(os.getenv("GROQ_MAX_TOKENS", "1024")),
    streaming=True,
    verbose=False,
    top_p=0.8,
)


class TTLCache:
    """Simple TTL cache for tool results to reduce repeat latency."""

    def __init__(self, max_items: int = 256, ttl_seconds: int = 900):
        self.store: Dict[str, tuple[float, Any]] = {}
        self.max_items = max_items
        self.ttl = ttl_seconds

    def _evict_if_needed(self):
        if len(self.store) <= self.max_items:
            return
        oldest_key = min(self.store.items(), key=lambda kv: kv[1][0])[0]
        self.store.pop(oldest_key, None)

    def get(self, key: str) -> Optional[Any]:
        rec = self.store.get(key)
        if not rec:
            return None
        ts, value = rec
        if time.time() - ts > self.ttl:
            self.store.pop(key, None)
            return None
        return value

    def set(self, key: str, value: Any) -> None:
        self.store[key] = (time.time(), value)
        self._evict_if_needed()


# ✅ OPTIMIZED: LLM response cache for efficient call management
_llm_response_cache = TTLCache(max_items=100, ttl_seconds=300)  # 5 min cache for LLM responses

def _hash_messages(messages: List[BaseMessage]) -> str:
    """Create a hash key from message list for caching."""
    import hashlib
    # Create a simple hash from message contents
    content_parts = []
    for msg in messages:
        content = getattr(msg, "content", "")
        msg_type = msg.__class__.__name__
        content_parts.append(f"{msg_type}:{content[:200]}")  # Limit content length for hashing
    combined = "|".join(content_parts)
    return hashlib.md5(combined.encode()).hexdigest()

<<<<<<< HEAD
# Simple template-based action statement generator (no LLM call)
def _simple_action_statement(tool_calls: List[Dict[str, Any]]) -> str:
    """Generate action statement from tool calls without LLM call."""
    if not tool_calls:
        return "Analyzing your request..."
    
    tool_names = [tc.get("name", "") for tc in tool_calls]
    
    if "mongo_query" in tool_names and "rag_search" in tool_names:
        return "Querying database and searching content..."
    elif "mongo_query" in tool_names:
        return "Querying database..."
    elif "rag_search" in tool_names:
        return "Searching documentation and content..."
    elif "generate_content" in tool_names:
        return "Generating content..."
    else:
        return "Processing your request..."
# Lightweight helper to create natural, user-facing action statements (DEPRECATED - kept for compatibility)
async def generate_action_statement(
    user_query: str,
    tool_calls: List[Dict[str, Any]],
    llm_reasoning: str = ""
) -> str:
    """Generate a concise, user-facing action sentence based on planned tool calls.

    The sentence avoids exposing internal tooling and focuses on intent/benefit.

    Args:
        user_query: The user's original question
        tool_calls: List of tool calls being executed
        llm_reasoning: Optional reasoning from the LLM about what it's doing
    """
    try:
        if not tool_calls:
            return "Thinking through your request..."

        # Build a compact description of planned actions
        tool_summaries: List[str] = []
        for tc in tool_calls:
            try:
                name = tc.get("name")
                args = tc.get("args", {}) or {}
            except Exception:
                name, args = "tool", {}

            if name == "mongo_query":
                q = str(args.get("query", "")).strip()
                tool_summaries.append(f"query structured data about: {q}")
            elif name == "rag_search":
                q = str(args.get("query", "")).strip()
                ctype = args.get("content_type")
                if ctype:
                    tool_summaries.append(f"search {ctype} content about: {q}")
                else:
                    tool_summaries.append(f"search all content about: {q}")
            elif name == "generate_content":
                p = str(args.get("prompt", "")).strip()
                ctype = str(args.get("content_type", "content"))
                tool_summaries.append(f"generate a new {ctype} about: {p}")
            else:
                tool_summaries.append("gather relevant information")

        tools_desc = "; and ".join([s for s in tool_summaries if s])

        action_prompt = [
            SystemMessage(content=(
                "You are a helpful project management assistant. "
                "Based on the user's request and your planned actions, generate ONE short, natural sentence "
                "that explains what you're doing next in a friendly, confident tone. "
                "Do NOT mention tools, databases, or technical details. "
                "Focus on intent and user benefit. Keep it under 15 words."
            )),
            HumanMessage(content=(
                f"User asked: '{user_query}'\n"
                f"Planned actions: {tools_desc}\n"
                f"{'Your reasoning: ' + llm_reasoning if llm_reasoning else ''}\n"
                "Your next step (one sentence):"
            )),
        ]
        llm = ChatGroq(
            model=os.getenv("GROQ_MODEL", "llama-3.1-8b-instant"),
            temperature=float(os.getenv("GROQ_TEMPERATURE", "0.1")),
            max_tokens=int(os.getenv("GROQ_MAX_TOKENS", "1024")),
            streaming=True,
            verbose=False,
            top_p=0.8,
        )
        # Use the existing model; rely on instruction for brevity
        llm_start_time = perf_counter()
        resp = await llm.ainvoke(action_prompt)
        llm_elapsed_ms = (perf_counter() - llm_start_time) * 1000
        print(f"Action statement generation LLM call took {llm_elapsed_ms:.2f} ms")
        action_text = str(getattr(resp, "content", "")).strip().strip("\".")
        if not action_text or len(action_text) > 100:
            return "Gathering relevant information for you..."
        return action_text
    except Exception:
        return "Gathering relevant information for you..."

=======
>>>>>>> fbd75f80
# Simple per-query tool router: restrict RAG unless content/context is requested
_TOOLS_BY_NAME = {getattr(t, "name", str(i)): t for i, t in enumerate(tools_list)}

def _select_tools_for_query(user_query: str):
    """Return tools exposed to the LLM for this query.

    Enhanced policy:
    - Always expose all available tools (mongo_query, rag_search, generate_content).
    - Let the LLM decide routing based on instructions; no keyword gating.
    - Add query analysis hints for complex join decisions.
    """
    allowed_names = ["mongo_query", "rag_search", "generate_content"]
    selected_tools = [tool for name, tool in _TOOLS_BY_NAME.items() if name in allowed_names]
    if not selected_tools and "mongo_query" in _TOOLS_BY_NAME:
        selected_tools = [_TOOLS_BY_NAME["mongo_query"]]
    return selected_tools, allowed_names

class AgentExecutor:
    """MongoDB Agent using Tool Calling with LLM-Controlled Execution
    
    Features:
    - LLM-controlled execution: The LLM decides whether tools should run in parallel
      or sequentially based on dependencies. When the LLM calls multiple tools together,
      they execute in parallel. When tools need sequential execution, the LLM will
      make separate calls.
    - Parallel execution: When the LLM calls multiple independent tools together,
      they execute concurrently using asyncio.gather() for improved performance.
    - Sequential execution: When tools have dependencies, the LLM naturally handles
      this by calling them in separate rounds.
    - Full tracing support: All tool executions (parallel or sequential) are properly traced
      with Phoenix/OpenTelemetry.
    - Conversation memory: Maintains context across multiple turns.
    
    Args:
        max_steps: Maximum number of reasoning steps (default: 8)
        system_prompt: Custom system prompt or None to use default
        enable_parallel_tools: Enable parallel tool execution (default: True)
    """

    def __init__(self, max_steps: int = 8, system_prompt: Optional[str] = DEFAULT_SYSTEM_PROMPT, enable_parallel_tools: bool = True):
        # Base LLM; tools will be bound per-query via router
        self.llm_base = llm
        self.connected = False
        self.max_steps = max_steps
        self.system_prompt = system_prompt
        self.tracing_enabled = False
        self.enable_parallel_tools = enable_parallel_tools

    async def _execute_single_tool(
        self, 
        tool, 
        tool_call: Dict[str, Any], 
        selected_tools: List[Any],
        tracer=None
    ) -> tuple[ToolMessage, bool]:
        """Execute a single tool with tracing support.
        
        Returns:
            tuple: (ToolMessage, success_flag)
        """
        tool_cm = None
        tool_start_time = perf_counter()
        with contextlib.nullcontext() as tool_span:
            # Enforce router: only allow selected tools
            actual_tool = next((t for t in selected_tools if t.name == tool_call["name"]), None)
            if not actual_tool:
                error_msg = ToolMessage(
                    content=f"Tool '{tool_call['name']}' not found.",
                    tool_call_id=tool_call["id"],
                )
                return error_msg, False

            try:
                pass
                
                result = await actual_tool.ainvoke(tool_call["args"])
                
                pass
                        
            except Exception as tool_exc:
                result = f"Tool execution error: {tool_exc}"
                pass

            tool_message = ToolMessage(
                content=str(result),
                tool_call_id=tool_call["id"],
            )
            tool_elapsed_ms = (perf_counter() - tool_start_time) * 1000
            print(f"Tool '{tool_call['name']}' executed in {tool_elapsed_ms:.2f} ms")
            return tool_message, True

    async def connect(self):
        """Connect to MongoDB MCP server"""
        # Tracing initialization removed - method does not exist
        span = None
        try:
            await mongodb_tools.connect()
            self.connected = True
            if span:
                pass
        except Exception as e:
            if span:
                pass
            raise
        finally:
            pass

    async def disconnect(self):
        """Disconnect from MongoDB MCP server"""
        await mongodb_tools.disconnect()
        self.connected = False
        # Tracing removed: nothing to clean up
        pass


    async def run_streaming(self, query: str, websocket=None, conversation_id: Optional[str] = None) -> AsyncGenerator[str, None]:
        """Run the agent with streaming support and conversation context"""
        if not self.connected:
            await self.connect()

        try:
            tracer = None
            if tracer is not None:
                span_cm = tracer.start_as_current_span(
                    "agent_run_streaming",
                    # kind=trace.SpanKind.INTERNAL,  # Tracing removed
                    attributes={
                        "query_preview": query[:80],
                        "query_length": len(query or ""),
                        "database.name": DATABASE_NAME,
                    },
                )
            else:
                span_cm = None

            with (span_cm if span_cm is not None else contextlib.nullcontext()):
                # Use default conversation ID if none provided
                if not conversation_id:
                    conversation_id = f"conv_{int(time.time())}"

                # Get conversation history (automatically loads from MongoDB if cache empty)
                conversation_context = await conversation_memory.get_recent_context(conversation_id)

                # Build messages with optional system instruction
                messages: List[BaseMessage] = []
                if self.system_prompt:
                    messages.append(SystemMessage(content=self.system_prompt))

                messages.extend(conversation_context)

                # Add current user message
                human_message = HumanMessage(content=query)
                messages.append(human_message)

                callback_handler = AgentCallbackHandler(websocket, conversation_id)

                # Persist the human message
                await conversation_memory.add_message(conversation_id, human_message)

                steps = 0
                last_response: Optional[AIMessage] = None
                need_finalization: bool = False

                while steps < self.max_steps:
                    # Choose tools for this query iteration
                    selected_tools, allowed_names = _select_tools_for_query(query)
                    llm_with_tools = self.llm_base.bind_tools(selected_tools)
                    llm_cm = None

                    with (llm_cm if llm_cm is not None else contextlib.nullcontext()) as llm_span:
                        pass
                        routing_instructions = SystemMessage(content=(
                            "PLANNING & ROUTING:\n"
                            "- Break the user request into logical steps.\n"
                            "- For INDEPENDENT operations: Call multiple tools together.\n"
                            "- For DEPENDENT operations: Call tools separately (wait for results before next call).\n\n"
                            "RESPONSE FORMATTING (CRITICAL):\n"
                            "- ALWAYS format your responses using **markdown** for maximum readability.\n"
                            "- Use headings (##, ###) to organize sections and break up content.\n"
                            "- Use **bold** for emphasis on key terms, numbers, and important concepts.\n"
                            "- Use code blocks (```language) for queries, code, or technical output.\n"
                            "- Use tables (| column |) when presenting structured data comparisons.\n"
                            "- Use horizontal rules (---) to separate distinct sections when appropriate.\n"
                            "- Use blockquotes (>) for important notes, warnings, or highlights.\n"
                            "- Keep paragraphs short (2-3 sentences max) for better scanning.\n\n"
                            "LIST FORMATTING (IMPORTANT):\n"
                            "- Use **unordered lists (-)** for collections, features, or items without hierarchy\n"
                            "- Use **numbered lists (1., 2., 3.)** for sequential steps, priorities, or ranked items\n"
                            "- Use **nested lists** for hierarchical information\n"
                            "- Keep list items concise and use **bold** for key terms\n\n"
                            "DECISION GUIDE:\n"
                            "1) Use 'mongo_query' for structured questions about entities/fields in collections: project, workItem, cycle, module, epic, members, page, projectState, userStory, features.\n"
                            "   - Examples: counts, lists, filters, sort, group by, breakdowns by assignee/state/project/priority/date.\n"
                            "   - Use for: 'count bugs by priority', 'list work items by assignee', 'group projects by business', 'show breakdown by state'.\n"
                            "   - The query planner automatically determines when complex joins are beneficial and adds strategic relationships only when they improve query performance.\n"
                            "   - Do NOT answer from memory; run a query.\n"
                            "2) Use 'rag_search' for content-based searches (semantic meaning, not just keywords).\n"
                            "   - Returns FULL chunk content for synthesis - analyze and format the actual content in your response.\n"
                            "   - Find pages/work items by meaning, analyze content patterns, search documentation.\n"
                            "   - Examples: 'find notes about OAuth', 'show API docs', 'content mentioning authentication', 'analyze patterns in descriptions'.\n"
                            "   - SMART CONTENT TYPE SELECTION: Choose appropriate content_type based on query semantics:\n"
                            "     • 'release', 'documentation', 'notes', 'wiki' keywords → content_type='page'\n"
                            "     • 'work items', 'bugs', 'tasks', 'issues' keywords → content_type='work_item'\n"
                            "     • 'cycle', 'sprint', 'iteration' keywords → content_type='cycle'\n"
                            "     • 'module', 'component' keywords → content_type='module'\n"
                            "     • 'epic', 'initiative' keywords → content_type='epic'\n"
                            "     • 'project' keyword → content_type='project'\n"
                            "     • 'user story', 'story' keywords → content_type='user_story'\n"
                            "     • 'features', 'feature', 'new feature' keywords → content_type='feature'\n"
                            "     • Unclear/multi-type query → content_type=None (all) OR multiple rag_search calls\n"
                            "3) Use 'generate_content' to CREATE new work items, pages, cycles, modules, or epics.\n"
                            "   - CRITICAL: Content sent DIRECTLY to frontend, returns only '✅ Content generated'.\n"
                            "   - Do NOT expect details - just acknowledge success to user.\n"
                            "   - Examples: 'create a bug report', 'generate documentation', 'draft meeting notes', 'create sprint', 'generate module'.\n"
                            "   - REQUIRED: content_type ('work_item'|'page'|'cycle'|'module'|'epic'), prompt.\n"
                            "   - OPTIONAL: template_title, template_content, context.\n"
                            "4) Use MULTIPLE tools together when question needs different operations.\n"
                            "   - Example: 'Show bug counts by priority (mongo_query) and find related documentation (rag_search)'.\n"
                            "   - Agent decides tool combination based on query complexity and dependencies.\n\n"
                            "TOOL CHEATSHEET:\n"
                            "- mongo_query(query:str, show_all:bool=False): Natural-language to Mongo aggregation. Safe fields only.\n"
                            "  REQUIRED: 'query' - natural language description of what MongoDB data you want.\n"
                            "- rag_search(query:str, content_type:str|None, group_by:str|None, limit:int=10, show_content:bool=True): Universal RAG search.\n"
                            "  REQUIRED: 'query' - semantic search terms.\n"
                            "  OPTIONAL: content_type ('page'|'work_item'|'project'|'cycle'|'module'|'epic'|'user_story'|'feature'|None), group_by (field), limit, show_content.\n"
                            "- generate_content(content_type:str, prompt:str, template_title:str='', template_content:str='', context:dict=None): Generate work items/pages/cycles/modules/epics.\n"
                            "  REQUIRED: content_type ('work_item'|'page'|'cycle'|'module'|'epic'), prompt.\n"
                            "  OPTIONAL: template_title, template_content, context.\n"
                            "  NOTE: Returns '✅ Content generated' only - content goes directly to frontend.\n\n"
                            "CONTENT TYPE EXAMPLES:\n"
                            "- 'What is next release about?' → rag_search(query='next release', content_type='page')\n"
                            "- 'Recent work items about auth?' → rag_search(query='recent work items auth', content_type='work_item')\n"
                            "- 'Active cycle details?' → rag_search(query='active cycle', content_type='cycle')\n"
                            "- 'CRM module overview?' → rag_search(query='CRM module', content_type='module')\n"
                            "- 'Epic roadmap for onboarding?' → rag_search(query='onboarding epic', content_type='epic')\n"
                            "- 'Create bug for login' → generate_content(content_type='work_item', prompt='Bug: login fails on mobile')\n"
                            "- 'Generate API docs' → generate_content(content_type='page', prompt='API documentation for auth')\n"
                            "- 'Create Q4 sprint' → generate_content(content_type='cycle', prompt='Q4 2024 Sprint')\n"
                            "- 'Generate auth module' → generate_content(content_type='module', prompt='Authentication Module')\n"
                            "- 'Draft onboarding epic' → generate_content(content_type='epic', prompt='Customer Onboarding Epic')\n\n"
                            "WHEN UNSURE WHICH TOOL:\n"
                            "- If the query is ambiguous or entity/field mapping to Mongo is unclear → prefer rag_search first.\n"
                            "- Question about structured data (counts, filters, group by, breakdown by assignee/state/priority/project/date) → mongo_query.\n"
                            "- Question about content meaning/semantics (find docs, analyze patterns, content search, descriptions) → rag_search.\n"
                            "- Request to CREATE/GENERATE content → generate_content.\n"
                            "- Question needs both structured + semantic analysis → use BOTH tools together.\n\n"
                            "IMPORTANT: Use valid args: mongo_query needs 'query'; rag_search needs 'query' (optional: content_type, group_by, limit, show_content); generate_content needs content_type + prompt."
                        ))
                        # Determine if this is a finalization turn BEFORE calling LLM
                        is_finalizing = need_finalization  # ✅ Save the state BEFORE modifying it

                        if need_finalization:
                            finalization_instructions = SystemMessage(content=(
                                "FINALIZATION: Write a concise answer in your own words based on the tool outputs above. "
                                "Do not paste tool outputs verbatim or include banners/emojis. "
                                "If the user asked to browse or see examples, summarize briefly and offer to expand. "
                                "For work items, present canonical fields succinctly."
                            ))
                            # Emit a natural action statement to indicate synthesis/finalization
                            try:
                                import random
                                synth_phrases = [
                                    "Putting together the findings into a clear answer",
                                    "Synthesizing the information I gathered",
                                    "Compiling the results into a comprehensive response",
                                    "Organizing the data into a coherent answer",
                                    "Bringing everything together for you"
                                ]
                                synth_action = random.choice(synth_phrases)
                                if callback_handler:
                                    # Emit synchronously for real-time delivery
                                    await callback_handler.emit_dynamic_action(synth_action)
                            except Exception:
                                pass
                            invoke_messages = messages + [routing_instructions, finalization_instructions]
                            need_finalization = False
                        else:
                            invoke_messages = messages + [routing_instructions]

                        # Only stream tokens during finalization, NOT during tool planning
                        # During tool planning, we'll emit action events instead
                        should_stream = is_finalizing  # ✅ Use the saved state
                        main_llm_start_time = perf_counter()
                        # ✅ OPTIMIZED: Check LLM response cache before making API call
                        cache_key = _hash_messages(invoke_messages)
                        cached_response = _llm_response_cache.get(cache_key)
                        
                        if cached_response and not should_stream:
                            # Use cached response for non-streaming calls (tool planning)
                            response = cached_response
                        else:
                            # Make LLM call
                            response = await llm_with_tools.ainvoke(
                                invoke_messages,
                                config={"callbacks": [callback_handler] if should_stream else []},
                            )
                            main_llm_elapsed_ms = (perf_counter() - main_llm_start_time) * 1000
                            log_msg_type = "Final Synthesis" if is_finalizing else "Tool Planning"
                            print(f"Main Agent LLM call ({log_msg_type}) took {main_llm_elapsed_ms:.2f} ms")
                            # Cache response for non-streaming calls (tool planning)
                            if not should_stream:
                                _llm_response_cache.set(cache_key, response)
                        if llm_span and getattr(response, "content", None):
                            try:
                                preview = str(response.content)[:500]
                                llm_span.set_attribute('output.value', preview)
                                llm_span.add_event("llm_response", {"preview_len": len(preview)})
                            except Exception:
                                pass
                    last_response = response

                    # Only persist assistant messages when there are NO tool calls (final response)
                    # Intermediate reasoning should not be saved as assistant messages
                    if not getattr(response, "tool_calls", None):
                        # This is a final response, save it
                        await conversation_memory.add_message(conversation_id, response)
                        try:
                            await save_assistant_message(conversation_id, getattr(response, "content", "") or "")
                        except Exception as e:
                            logger.error(f"Failed to save assistant message: {e}")
                        yield response.content
                        return
                    else:
                        # ✅ NEW: Keep intermediate response WITH reasoning in conversation history
                        # This helps LLM maintain context, but don't persist to DB (not shown to user)
                        await conversation_memory.add_message(conversation_id, response)
                        # Note: NOT calling save_assistant_message() - only actions are saved to DB

                    # Execute requested tools with streaming callbacks
                    # The LLM decides execution order by how it calls tools
                    clean_response = AIMessage(
                        content="",  # Clear content for clean message handling
                        tool_calls=response.tool_calls,  # Keep tool calls for execution
                    )
                    messages.append(clean_response)
                    did_any_tool = False
                    if len(response.tool_calls) > 1:
                    
                        tool_tasks = []
                        for tool_call in response.tool_calls:
                            # Emit action before starting tool execution
                            if callback_handler:
                                try:
                                    await callback_handler.on_tool_start(
                                        {"name": tool_call["name"]}, 
                                        str(tool_call.get("args", {}))
                                    )
                                except Exception:
                                    pass
                            tool_tasks.append(self._execute_single_tool(None, tool_call, selected_tools, None))
                        
                        tool_results = await asyncio.gather(*tool_tasks, return_exceptions=True)
                        
                        # Process results and send tool_end events
                        for i, result in enumerate(tool_results):
                            if isinstance(result, Exception):
                                # Handle exception from tool execution
                                error_msg = ToolMessage(
                                    content=f"Tool execution error: {result}",
                                    tool_call_id=response.tool_calls[i].get("id", ""),
                                )
                                await callback_handler.on_tool_end(error_msg.content)
                                messages.append(error_msg)
                                await conversation_memory.add_message(conversation_id, error_msg)
                            else:
                                tool_message, success = result
                                await callback_handler.on_tool_end(tool_message.content)
                                messages.append(tool_message)
                                await conversation_memory.add_message(conversation_id, tool_message)
                                if success:
                                    did_any_tool = True
                    else:
                        # Single tool execution
                        # Emit action before starting tool execution
                        for tool_call in response.tool_calls:
                            if callback_handler:
                                try:
                                    await callback_handler.on_tool_start(
                                        {"name": tool_call["name"]}, 
                                        str(tool_call.get("args", {}))
                                    )
                                except Exception:
                                    pass
                            
                            tool_message, success = await self._execute_single_tool(None, tool_call, selected_tools, None)
                            await callback_handler.on_tool_end(tool_message.content)
                            messages.append(tool_message)
                            await conversation_memory.add_message(conversation_id, tool_message)
                            # Skip saving 'result' events to DB
                            if success:
                                did_any_tool = True
                    
                    steps += 1

                    # After executing any tools, force the next LLM turn to synthesize
                    if did_any_tool:
                        need_finalization = True

                # Step cap reached; send best available response
                if last_response is not None:
                    # Register turn and update summary if needed
                    await conversation_memory.register_turn(conversation_id)
                    if await conversation_memory.should_update_summary(conversation_id, every_n_turns=3):
                        try:
                            asyncio.create_task(
                                conversation_memory.update_summary_async(conversation_id, self.llm_base)
                            )
                        except Exception as e:
                            logger.error(f"Failed to update summary: {e}")
                    yield last_response.content
                else:
                    yield "Reached maximum reasoning steps without a final answer."
                return

        except Exception as e:
            yield f"Error running streaming agent: {str(e)}"

# ProjectManagement Insights Examples
async def main():
    """Example usage of the ProjectManagement Insights Agent"""
    agent = AgentExecutor()
    await agent.connect()
    await agent.disconnect()


if __name__ == "__main__":
    asyncio.run(main())<|MERGE_RESOLUTION|>--- conflicted
+++ resolved
@@ -222,109 +222,6 @@
     combined = "|".join(content_parts)
     return hashlib.md5(combined.encode()).hexdigest()
 
-<<<<<<< HEAD
-# Simple template-based action statement generator (no LLM call)
-def _simple_action_statement(tool_calls: List[Dict[str, Any]]) -> str:
-    """Generate action statement from tool calls without LLM call."""
-    if not tool_calls:
-        return "Analyzing your request..."
-    
-    tool_names = [tc.get("name", "") for tc in tool_calls]
-    
-    if "mongo_query" in tool_names and "rag_search" in tool_names:
-        return "Querying database and searching content..."
-    elif "mongo_query" in tool_names:
-        return "Querying database..."
-    elif "rag_search" in tool_names:
-        return "Searching documentation and content..."
-    elif "generate_content" in tool_names:
-        return "Generating content..."
-    else:
-        return "Processing your request..."
-# Lightweight helper to create natural, user-facing action statements (DEPRECATED - kept for compatibility)
-async def generate_action_statement(
-    user_query: str,
-    tool_calls: List[Dict[str, Any]],
-    llm_reasoning: str = ""
-) -> str:
-    """Generate a concise, user-facing action sentence based on planned tool calls.
-
-    The sentence avoids exposing internal tooling and focuses on intent/benefit.
-
-    Args:
-        user_query: The user's original question
-        tool_calls: List of tool calls being executed
-        llm_reasoning: Optional reasoning from the LLM about what it's doing
-    """
-    try:
-        if not tool_calls:
-            return "Thinking through your request..."
-
-        # Build a compact description of planned actions
-        tool_summaries: List[str] = []
-        for tc in tool_calls:
-            try:
-                name = tc.get("name")
-                args = tc.get("args", {}) or {}
-            except Exception:
-                name, args = "tool", {}
-
-            if name == "mongo_query":
-                q = str(args.get("query", "")).strip()
-                tool_summaries.append(f"query structured data about: {q}")
-            elif name == "rag_search":
-                q = str(args.get("query", "")).strip()
-                ctype = args.get("content_type")
-                if ctype:
-                    tool_summaries.append(f"search {ctype} content about: {q}")
-                else:
-                    tool_summaries.append(f"search all content about: {q}")
-            elif name == "generate_content":
-                p = str(args.get("prompt", "")).strip()
-                ctype = str(args.get("content_type", "content"))
-                tool_summaries.append(f"generate a new {ctype} about: {p}")
-            else:
-                tool_summaries.append("gather relevant information")
-
-        tools_desc = "; and ".join([s for s in tool_summaries if s])
-
-        action_prompt = [
-            SystemMessage(content=(
-                "You are a helpful project management assistant. "
-                "Based on the user's request and your planned actions, generate ONE short, natural sentence "
-                "that explains what you're doing next in a friendly, confident tone. "
-                "Do NOT mention tools, databases, or technical details. "
-                "Focus on intent and user benefit. Keep it under 15 words."
-            )),
-            HumanMessage(content=(
-                f"User asked: '{user_query}'\n"
-                f"Planned actions: {tools_desc}\n"
-                f"{'Your reasoning: ' + llm_reasoning if llm_reasoning else ''}\n"
-                "Your next step (one sentence):"
-            )),
-        ]
-        llm = ChatGroq(
-            model=os.getenv("GROQ_MODEL", "llama-3.1-8b-instant"),
-            temperature=float(os.getenv("GROQ_TEMPERATURE", "0.1")),
-            max_tokens=int(os.getenv("GROQ_MAX_TOKENS", "1024")),
-            streaming=True,
-            verbose=False,
-            top_p=0.8,
-        )
-        # Use the existing model; rely on instruction for brevity
-        llm_start_time = perf_counter()
-        resp = await llm.ainvoke(action_prompt)
-        llm_elapsed_ms = (perf_counter() - llm_start_time) * 1000
-        print(f"Action statement generation LLM call took {llm_elapsed_ms:.2f} ms")
-        action_text = str(getattr(resp, "content", "")).strip().strip("\".")
-        if not action_text or len(action_text) > 100:
-            return "Gathering relevant information for you..."
-        return action_text
-    except Exception:
-        return "Gathering relevant information for you..."
-
-=======
->>>>>>> fbd75f80
 # Simple per-query tool router: restrict RAG unless content/context is requested
 _TOOLS_BY_NAME = {getattr(t, "name", str(i)): t for i, t in enumerate(tools_list)}
 
