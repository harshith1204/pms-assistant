--- conflicted
+++ resolved
@@ -466,17 +466,12 @@
             estimated_messages = max(10, min(50, max_tokens // 100))
             
             coll = await conversation_mongo_client.get_collection(CONVERSATIONS_DB_NAME, CONVERSATIONS_COLLECTION_NAME)
-<<<<<<< HEAD
-            doc = await coll.find_one({"conversationId": conversation_id})
-            db_elapsed_ms = (perf_counter() - mongo_start_time) * 1000
-=======
             # Use projection to fetch only the last N messages
             doc = await coll.find_one(
                 {"conversationId": conversation_id},
                 {"messages": {"$slice": -estimated_messages}}  # Only fetch last N messages
             )
-            
->>>>>>> a42751d5
+            db_elapsed_ms = (perf_counter() - mongo_start_time) * 1000
             if not doc:
                 print(f"_load_recent_from_mongodb (find_one) miss in {db_elapsed_ms:.2f} ms")
                 return []
