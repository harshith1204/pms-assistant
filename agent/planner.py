#!/usr/bin/env python3
"""
Intelligent Query Planner for PMS System
Handles natural language queries and generates optimal MongoDB aggregation pipelines
based on the relationship registry
"""

import json
import re
<<<<<<< HEAD
from time import perf_counter
from datetime import datetime, timedelta, timezone
from typing import Dict, List, Any, Optional, Set
=======
from datetime import datetime
from typing import Dict, List, Any, Optional, Set, TYPE_CHECKING

if TYPE_CHECKING:
    from agent.pipeline import PipelineGenerator
    from agent.intent import LLMIntentParser
>>>>>>> fbd75f80
import os
import logging
from dataclasses import dataclass
from dotenv import load_dotenv

# Load environment variables from .env file
load_dotenv()

# Configure logging
logger = logging.getLogger(__name__)

from mongo.constants import mongodb_tools, DATABASE_NAME
from agent.orchestrator import Orchestrator, StepSpec, as_async


from dotenv import load_dotenv
load_dotenv()
groq_api_key = os.getenv("GROQ_API_KEY")
if not groq_api_key:
    raise ValueError(
        "FATAL: GROQ_API_KEY environment variable not set.\n"
        "Please create a .env file and add your Groq API key to it."
    )

@dataclass
class QueryIntent:
    """Represents the parsed intent of a user query"""
    primary_entity: str  # Main collection/entity (e.g., "workItem", "project")
    target_entities: List[str]  # Related entities to include
    filters: Dict[str, Any]  # Filter conditions
    aggregations: List[str]  # Aggregation operations (count, group, etc.)
    group_by: List[str]  # Grouping keys (e.g., ["cycle"]) when 'group by' present
    projections: List[str]  # Fields to return
    sort_order: Optional[Dict[str, int]]  # Sort specification
    limit: Optional[int]  # Result limit
    skip: Optional[int]  # Result offset for pagination
    wants_details: bool  # Prefer detailed documents over counts
    wants_count: bool  # Whether the user asked for a count
    fetch_one: bool  # Whether the user wants a single specific item
    # Advanced aggregation fields
    facet_fields: Optional[List[str]] = None  # Fields for $facet operation
    bucket_field: Optional[str] = None  # Field for $bucket operation
    bucket_boundaries: Optional[List[Any]] = None  # Boundaries for $bucket
    sort_by_field: Optional[str] = None  # Field for $sortByCount
    new_root: Optional[str] = None  # Expression for $replaceRoot
    union_collection: Optional[str] = None  # Collection for $unionWith
    graph_from: Optional[str] = None  # From collection for $graphLookup
    graph_start: Optional[str] = None  # Start expression for $graphLookup
    graph_connect_from: Optional[str] = None  # Connect from field for $graphLookup
    graph_connect_to: Optional[str] = None  # Connect to field for $graphLookup
    # Time-series analysis fields
    window_field: Optional[str] = None  # Field for time window operations
    window_size: Optional[str] = None  # Size of sliding window (e.g., "7d", "30d")
    window_unit: Optional[str] = None  # Unit for window (day, week, month)
    trend_field: Optional[str] = None  # Field for trend analysis
    trend_period: Optional[str] = None  # Period for trend (week, month, quarter)
    trend_metric: Optional[str] = None  # Metric to trend (count, sum, avg)
    anomaly_field: Optional[str] = None  # Field for anomaly detection
    anomaly_metric: Optional[str] = None  # Metric for anomaly detection
    anomaly_threshold: Optional[float] = None  # Standard deviation threshold
    forecast_field: Optional[str] = None  # Field for forecasting
    forecast_periods: Optional[int] = None  # Number of periods to forecast

@dataclass
class RelationshipPath:
    """Represents a traversal path through relationships"""
    start_collection: str
    end_collection: str
    path: List[str]  # List of relationship names
    cost: int  # Computational cost of this path
    filters: Dict[str, Any]  # Filters that can be applied at each step


def _serialize_pipeline_for_json(pipeline: List[Dict[str, Any]]) -> List[Dict[str, Any]]:
    """Convert datetime objects in pipeline to JSON-serializable format using MongoDB ISODate format"""
    if not pipeline:
        return pipeline

    def _convert_value(value: Any) -> Any:
        if isinstance(value, datetime):
            # Use MongoDB ISODate format: new ISODate("2025-09-27T01:22:58Z")
            iso_string = value.strftime('%Y-%m-%dT%H:%M:%S.%fZ') if value.microsecond else value.strftime('%Y-%m-%dT%H:%M:%SZ')
            return {"$isodate": iso_string}  # Use a special marker that can be converted to JavaScript
        elif isinstance(value, dict):
            return {k: _convert_value(v) for k, v in value.items()}
        elif isinstance(value, list):
            return [_convert_value(item) for item in value]
        else:
            return value

    return [_convert_value(stage) for stage in pipeline]

def _format_pipeline_for_display(pipeline: List[Dict[str, Any]]) -> str:
    """Format pipeline as JavaScript code for display in MongoDB shell format"""
    if not pipeline:
        return "[]"

    def _format_value(value: Any) -> str:
        if isinstance(value, dict):
            if "$isodate" in value:
                return f'new ISODate("{value["$isodate"]}")'
            else:
                items = []
                for k, v in value.items():
                    formatted_value = _format_value(v)
                    # Don't quote string values that are not meant to be strings
                    if isinstance(v, str) and v in ("true", "false", "null"):
                        items.append(f'"{k}": {formatted_value}')
                    else:
                        items.append(f'"{k}": {formatted_value}')
                return "{" + ", ".join(items) + "}"
        elif isinstance(value, list):
            items = [_format_value(item) for item in value]
            return "[" + ", ".join(items) + "]"
        elif isinstance(value, str):
            return f'"{value}"'
        else:
            return str(value)

    def _format_stage(stage: Dict[str, Any]) -> str:
        stage_name = list(stage.keys())[0]
        stage_value = stage[stage_name]
        stage_content = _format_value(stage_value)
        return f'  {stage_name}: {stage_content}'

    formatted_stages = []
    for i, stage in enumerate(pipeline):
        formatted_stages.append(_format_stage(stage))
        if i < len(pipeline) - 1:
            formatted_stages.append("")

    return "[\n" + ",\n".join(formatted_stages) + "\n]"

<<<<<<< HEAD
class LLMIntentParser:
    """LLM-backed intent parser that produces a structured plan compatible with QueryIntent.

    The LLM proposes:
    - primary_entity
    - target_entities (relations to join)
    - filters (normalized keys: status, priority, project_status, cycle_status, page_visibility,
      project_name, cycle_name, assignee_name, module_name)
    - aggregations: ["count"|"group"|"summary"]
    - group_by tokens: ["cycle","project","assignee","status","priority","module"]
    - projections (subset of allow-listed fields for the primary entity)
    - sort_order (field -> 1|-1), supported keys: createdTimeStamp, priority, status
    - limit (int)
    - wants_details, wants_count

    Safety: we filter LLM output against REL and ALLOWED_FIELDS before use.
    """

    def __init__(self, model_name: Optional[str] = None):
        self.model_name = model_name or os.environ.get("QUERY_PLANNER_MODEL", "openai/gpt-oss-120b")
        # Keep the model reasonably deterministic for planning
        self.llm = ChatGroq(
            model=self.model_name,
            temperature=0,
            max_tokens=1024,
            top_p=0.8,
        )

        # Precompute compact schema context to keep prompts short
        self.entities: List[str] = list(REL.keys())
        self.entity_relations: Dict[str, List[str]] = {
            entity: list(REL.get(entity, {}).keys()) for entity in self.entities
        }
        self.allowed_fields: Dict[str, List[str]] = {
            entity: sorted(list(ALLOWED_FIELDS.get(entity, set()))) for entity in self.entities
        }
        # Map common synonyms to canonical entity names to reduce LLM mistakes
        self.entity_synonyms = {
            "member": "members",
            "members": "members",
            "team": "members",
            "teammate": "members",
            "teammates": "members",
            "assignee": "members",
            "assignees": "members",
            "user": "members",
            "users": "members",
            "staff": "members",
            "personnel": "members",
            "task": "workItem",
            "tasks": "workItem",
            "bug": "workItem",
            "bugs": "workItem",
            "issue": "workItem",
            "issues": "workItem",
            "tickets": "workItem",
            "ticket": "workItem",
            "epic" : "epic",
            "features":"features",
            "feature":"features",
            "userstory":"userStory",
            "story":"userStory",
        }

    def _is_placeholder(self, v) -> bool:
        if v is None:
            return True
        if not isinstance(v, str):
            return False
        s = v.strip().lower()
        return (
            s == "" or
            "?" in s or
            s.startswith("string") or
            s in {"none?", "todo?", "n/a", "<none>", "<unknown>"}
        )


    def _normalize_state_value(self, value: str) -> Optional[str]:
        """Normalize state values to match database enum"""
        state_map = {
            "open": "Open",
            "completed": "Completed",
            "backlog": "Backlog",
            "re-raised": "Re-Raised",
            "re raised": "Re-Raised",
            "reraised": "Re-Raised",
            "reopened": "Re-Raised",
            "re-opened": "Re-Raised",
            "re opened": "Re-Raised",
            "in-progress": "In-Progress",
            "in progress": "In-Progress",
            "wip": "In-Progress",
            "verified": "Verified"
        }
        return state_map.get(value.lower())

    def _normalize_priority_value(self, value: str) -> Optional[str]:
        """Normalize priority values to match database enum"""
        priority_map = {
            "urgent": "URGENT",
            "high": "HIGH",
            "medium": "MEDIUM",
            "low": "LOW",
            "none": "NONE"
        }
        return priority_map.get(value.lower())

    def _normalize_status_value(self, filter_key: str, value: str) -> Optional[str]:
        """Normalize status values based on filter type"""
        if filter_key == "project_status":
            status_map = {
                "not_started": "NOT_STARTED",
                "not started": "NOT_STARTED",
                "started": "STARTED",
                "completed": "COMPLETED",
                "overdue": "OVERDUE"
            }
        elif filter_key == "cycle_status":
            status_map = {
                "active": "ACTIVE",
                "upcoming": "UPCOMING",
                "completed": "COMPLETED"
            }
        elif filter_key == "page_visibility":
            status_map = {
                "public": "PUBLIC",
                "private": "PRIVATE",
                "archived": "ARCHIVED"
            }
        else:
            return None

        return status_map.get(value.lower())

    def _normalize_boolean_value(self, value: str) -> Optional[bool]:
        """Normalize string booleans to actual booleans"""
        if value.lower() in ["true", "1", "yes", "on"]:
            return True
        elif value.lower() in ["false", "0", "no", "off"]:
            return False
        return None

    def _normalize_boolean_value_from_any(self, value) -> Optional[bool]:
        """Normalize any type of value to boolean"""
        if isinstance(value, bool):
            return value
        elif isinstance(value, str):
            return self._normalize_boolean_value(value)
        return None

    def _infer_sort_order_from_query(self, query_text: str) -> Optional[Dict[str, int]]:
        """Infer sorting preferences from free-form query text.

        Recognizes phrases like:
        - 'recent', 'latest', 'newest' → createdTimeStamp desc (-1)
        - 'oldest', 'earliest' → createdTimeStamp asc (1)
        - 'top N priority' → priority desc (-1)
        - 'highest priority' → priority desc (-1)
        - 'top N' with time context → createdTimeStamp desc (-1)
        """
        if not query_text:
            return None

        text = query_text.lower()

        # Priority-based sorting cues (highest priority first)
        if re.search(r'\b(?:top|highest|most|high)\s+\d*\s*priority\b', text):
            return {"priority": -1}
        if re.search(r'\bpriority\s+(?:top|highest|desc|descending)\b', text):
            return {"priority": -1}
        if re.search(r'\b(?:lowest|low)\s+priority\b', text):
            return {"priority": 1}
            
        # Direct recency/age cues
        if re.search(r"\b(recent|latest|newest|most\s+recent|newer\s+first)\b", text):
            return {"createdTimeStamp": -1}
        if re.search(r"\b(oldest|earliest|older\s+first)\b", text):
            return {"createdTimeStamp": 1}
            
        # "Top N" without explicit field → assume recent (most common use case)
        if re.search(r'\btop\s+\d+\b', text) and not re.search(r'\bpriority\b', text):
            return {"createdTimeStamp": -1}

        # Asc/Desc cues when paired with time/date/created terms
        mentions_time = re.search(r"\b(time|date|created|creation|timestamp|recent)\b", text) is not None
        if mentions_time:
            if re.search(r"\b(desc|descending|new\s*->\s*old|new\s+to\s+old)\b", text):
                return {"createdTimeStamp": -1}
            if re.search(r"\b(asc|ascending|old\s*->\s*new|old\s+to\s+new)\b", text):
                return {"createdTimeStamp": 1}

        return None


    async def parse(self, query: str) -> Optional[QueryIntent]:
        """Use the LLM to produce a structured intent. Returns None on failure."""
        system = (
            "You are an expert MongoDB query planner for a Project Management System.\n"
            "Your task is to convert natural language queries into structured JSON intent objects.\n\n"

            "## DOMAIN CONTEXT\n"
            "This is a project management system with these main entities:\n"
            f"- {', '.join(self.entities)}\n\n"
            "Users ask questions in many different ways. Be flexible with their wording.\n"
            "Focus on understanding their intent, not exact keywords.\n\n"

            "## KEY RELATIONSHIPS\n"
            "- Work items belong to projects, cycles, and modules\n"
            "- Work items are assigned to team members\n"
            "- Projects contain cycles and modules\n"
            "- Cycles and modules belong to projects\n"
            "- Epics contain multiple features and belong to a project lifecycle.\n\n"
            "- Features are new developments to the product."
            "- User stories are short, simple descriptions of a feature told from the perspective of the person who desires the new capability, usually a user or customer.\n\n"

            "## VERY IMPORTANT\n"
            "## AVAILABLE FILTERS (use these exact keys):\n"
            "- state: Open|Completed|Backlog|Re-Raised|In-Progress|Verified (for workItem)\n"
            "- priority: URGENT|HIGH|MEDIUM|LOW|NONE (for workItem)\n"
            "- status: (varies by collection - use appropriate values)\n"
            "- project_status: NOT_STARTED|STARTED|COMPLETED|OVERDUE (for project)\n"
            "- cycle_status: ACTIVE|UPCOMING|COMPLETED (for cycle)\n"
            "- page_visibility: PUBLIC|PRIVATE|ARCHIVED (for page)\n"
            "- access: (project access levels)\n"
            "- isActive: true|false (for projects)\n"
            "- isArchived: true|false (for projects)\n"
            "- isDefault: true|false (for cycles)\n"
            "- isFavourite: true|false (for various entities)\n"
            "- type: (member types)\n"
            "- role: (member roles)\n"
            "- visibility: PUBLIC|PRIVATE|ARCHIVED (for pages)\n"
            "- project_name, cycle_name, assignee_name, module_name\n"
            "- createdBy_name: (creator names)\n"
            "- label: (work item labels)\n"
            "- estimateSystem: TIME|POINTS|etc (for workItem)\n"
            "- estimate: object with hr/min fields (for workItem)\n"
            "- workLogs: array of work log entries with user, hours, minutes, description, loggedAt (for workItem)\n\n"
            "- state_name: Backlog|New|Started|Unstarted|Completed (for epic)\n"
            "- priority: URGENT|HIGH|MEDIUM|LOW (for epic)\n"

            "## TIME-BASED SORTING (CRITICAL)\n"
            "Infer sort_order from phrasing when the user implies recency or age.\n"
            "- 'recent', 'latest', 'newest', 'most recent' → {\"createdTimeStamp\": -1}\n"
            "- 'oldest', 'earliest', 'older first' → {\"createdTimeStamp\": 1}\n"
            "- If 'ascending/descending' is mentioned with created/time/date/timestamp, map to 1/-1 respectively on 'createdTimeStamp'.\n"
            "Only include sort_order when relevant; otherwise set it to null.\n\n"

            "## LIMIT EXTRACTION (CRITICAL)\n"
            "Extract the result limit intelligently from the user's query:\n"
            "- 'top N' / 'first N' / 'N items' → limit: N (e.g., 'top 5' → limit: 5)\n"
            "- 'all' / 'every' / 'list all' → limit: 1000 (high limit to get all results)\n"
            "- 'a few' / 'some' → limit: 5\n"
            "- 'several' → limit: 50\n"
            "- 'one' / 'single' / 'find X' (singular) → limit: 1, fetch_one: true\n"
            "- No specific mention → limit: 50 (reasonable default)\n"
            "- For count/aggregation queries → limit: null (no limit needed)\n"
            "IMPORTANT: When 'top N' is used, also infer appropriate sorting:\n"
            "  - 'top N' with priority context → sort_order: {\"priority\": -1}\n"
            "  - 'top N' with date/recent context → sort_order: {\"createdTimeStamp\": -1}\n\n"

            "## NAME EXTRACTION RULES - CRITICAL\n"
            "ALWAYS extract ONLY the core entity name, NEVER include descriptive phrases:\n"
            "- Query: 'work items within PMS project' → project_name: 'PMS' (NOT 'PMS project')\n"
            "- Query: 'tasks from test module' → module_name: 'test' (NOT 'test module')\n"
            "- Query: 'bugs assigned to alice' → assignee_name: 'alice' (NOT 'alice assigned')\n"
            "- Query: 'items in upcoming cycle' → cycle_name: 'upcoming' (NOT 'upcoming cycle')\n"
            "❌ WRONG: {'project_name': 'PMS project'} - this breaks regex matching!\n"
            "✅ CORRECT: {'project_name': 'PMS'} - this works with regex matching\n\n"

            "## COMPOUND FILTER PARSING\n"
            "When users write queries like 'cycles where state.active = true':\n"
            "- 'state.active = true' should map to cycle_status: 'ACTIVE' for cycle entities\n"
            "- 'state.open = true' should map to state: 'Open' for workItem entities\n"
            "- 'status.completed = true' should map to project_status: 'COMPLETED' for project entities\n"
            "- Parse 'entity.field = value' patterns and map to appropriate filter keys\n\n"

            "## COMMON QUERY PATTERNS\n"
            "- 'Show me X' → list/get details (aggregations: [])\n"
            "- 'How many X' → count (aggregations: ['count'])\n"
            "- 'Breakdown by X' → group results (aggregations: ['group'])\n"
            "- 'X assigned to Y' → filter by assignee name (Y = assignee_name)\n"
            "- 'X from/in/belonging to/associated with Y' → filter by project/cycle/module name (Y = project_name/cycle_name/module_name)\n"
            "- 'X in Y status' → filter by status/priority\n"
            "- 'work items with title containing Z' → filter by title field (Z = search term)\n"
            "- 'work items with label Z' → filter by label field (Z = exact label value)\n"
            "- 'find items containing X in title' → {\"primary_entity\": \"workItem\", \"filters\": {\"title\": \"X\"}, \"aggregations\": []}\n"
            "- 'search for Y in descriptions' → {\"primary_entity\": \"workItem\", \"filters\": {\"description\": \"Y\"}, \"aggregations\": []}\n"
            "- 'IMPORTANT: For \"containing\" queries, extract ONLY the search term (e.g., \"component\"), not the full phrase'\n"
            "- 'Y project' → if asking about work items: workItem with project_name filter\n"
            "  → Context matters: 'details of Y project' vs 'work items associated with Y project'\n"
            "- 'cycles that are active/currently active' → cycle with cycle_status: 'ACTIVE'\n"
            "- 'active cycles' → cycle with cycle_status: 'ACTIVE'\n"
            "- 'what is the email address for X' → members with name filter and email projection\n"
            "- 'member X' → members entity with name filter\n"
            "- 'project member X' → members entity with name filter\n"
            "- 'work items updated in the last 30 days' → {\"primary_entity\": \"workItem\", \"filters\": {\"updatedTimeStamp_from\": \"now-30d\"}}\n"
            "- 'tasks created since last week' → {\"primary_entity\": \"workItem\", \"filters\": {\"createdTimeStamp_from\": \"last_week\"}}\n"
            "- 'issues modified after 2024-01-01' → {\"primary_entity\": \"workItem\", \"filters\": {\"updatedTimeStamp_from\": \"2024-01-01\"}}\n"
            "- 'workItem.last_date >= current_date - 30 days' → {\"primary_entity\": \"workItem\", \"filters\": {\"updatedTimeStamp_from\": \"now-30d\"}}\n\n"
            
            "## OUTPUT FORMAT\n"
            "CRITICAL: Output ONLY the JSON object, nothing else.\n"
            "CRITICAL: The response must be parseable by json.loads().\n\n"
            "EXACT JSON structure:\n"
            "{\n"
            f'  "primary_entity": "",\n'  # Use a valid default
            '  "target_entities": [],\n'
            '  "filters": {},\n'
            '  "aggregations": [],\n'
            '  "group_by": [],\n'
            '  "projections": [],\n'
            '  "sort_order": null,\n'
            '  "limit": 50,\n'
            '  "skip": 0,\n'
            '  "wants_details": true,\n'
            '  "wants_count": false,\n'
            '  "fetch_one": false\n'
            "}\n\n"

            "## EXAMPLES\n"
            "- 'show me tasks assigned to alice' → {\"primary_entity\": \"workItem\", \"filters\": {\"assignee_name\": \"alice\"}, \"aggregations\": []}\n"
            "- 'how many bugs are there' → {\"primary_entity\": \"workItem\", \"aggregations\": [\"count\"]}\n"
            "- 'count active projects' → {\"primary_entity\": \"project\", \"filters\": {\"project_status\": \"STARTED\"}, \"aggregations\": [\"count\"]}\n"
            "- 'group tasks by priority' → {\"primary_entity\": \"workItem\", \"aggregations\": [\"group\"], \"group_by\": [\"priority\"]}\n"
            "- 'show archived projects' → {\"primary_entity\": \"project\", \"filters\": {\"isArchived\": true}, \"aggregations\": []}\n"
            "- 'find favourite modules' → {\"primary_entity\": \"module\", \"filters\": {\"isFavourite\": true}, \"aggregations\": []}\n"
            "- 'show work items with bug label' → {\"primary_entity\": \"workItem\", \"filters\": {\"label\": \"bug\"}, \"aggregations\": []}\n"
            "- 'find work items with title containing component' → {\"primary_entity\": \"workItem\", \"filters\": {\"title\": \"component\"}, \"aggregations\": []}\n"
            "- 'who created this project' → {\"primary_entity\": \"project\", \"filters\": {\"createdBy_name\": \"john\"}, \"aggregations\": []}\n"
            "- 'find active cycles' → {\"primary_entity\": \"cycle\", \"filters\": {\"cycle_status\": \"ACTIVE\"}, \"aggregations\": []}\n"
            "- 'list cycles where state.active = true' → {\"primary_entity\": \"cycle\", \"filters\": {\"cycle_status\": \"ACTIVE\"}, \"aggregations\": []}\n"
            "- 'list all cycles that currently active' → {\"primary_entity\": \"cycle\", \"filters\": {\"cycle_status\": \"ACTIVE\"}, \"aggregations\": []}\n"
            "- 'show upcoming cycles' → {\"primary_entity\": \"cycle\", \"filters\": {\"cycle_status\": \"UPCOMING\"}, \"aggregations\": []}\n"
            "- 'count completed cycles' → {\"primary_entity\": \"cycle\", \"filters\": {\"cycle_status\": \"COMPLETED\"}, \"aggregations\": [\"count\"]}\n"
            "- 'what is the email address for the project member Vikas' → {\"primary_entity\": \"members\", \"filters\": {\"name\": \"Vikas\"}, \"projections\": [\"email\"], \"aggregations\": []}\n"
            "- 'what is the role of Vikas in Simpo Builder project' → {\"primary_entity\": \"members\", \"target_entities\": [\"project\"], \"filters\": {\"name\": \"Vikas\", \"business_name\": \"Simpo.ai\"}, \"aggregations\": []}\n"
            "- 'show members in Simpo project' → {\"primary_entity\": \"members\", \"target_entities\": [\"project\"], \"filters\": {\"project_name\": \"Simpo\"}, \"aggregations\": []}\n\n"
            "- 'show recent tasks' → {\"primary_entity\": \"workItem\", \"aggregations\": [], \"sort_order\": {\"createdTimeStamp\": -1}}\n"
            "- 'list oldest projects' → {\"primary_entity\": \"project\", \"aggregations\": [], \"sort_order\": {\"createdTimeStamp\": 1}}\n"
            "- 'bugs in ascending created order' → {\"primary_entity\": \"workItem\", \"aggregations\": [], \"sort_order\": {\"createdTimeStamp\": 1}}\n"
            "- 'work items updated in the last 30 days' → {\"primary_entity\": \"workItem\", \"filters\": {\"updatedTimeStamp_from\": \"now-30d\"}, \"aggregations\": []}\n"
            "- 'tasks created since yesterday' → {\"primary_entity\": \"workItem\", \"filters\": {\"createdTimeStamp_from\": \"yesterday\"}, \"aggregations\": []}\n"
            "- 'issues from the last week' → {\"primary_entity\": \"workItem\", \"filters\": {\"updatedTimeStamp_from\": \"last_week\"}, \"aggregations\": []}\n"
            "- 'workItem.last_date >= current_date - 30 days' → {\"primary_entity\": \"workItem\", \"filters\": {\"updatedTimeStamp_from\": \"now-30d\"}, \"aggregations\": []}\n"
            "- 'top 5 priority work items' → {\"primary_entity\": \"workItem\", \"aggregations\": [], \"sort_order\": {\"priority\": -1}, \"limit\": 5}\n"
            "- 'first 10 projects' → {\"primary_entity\": \"project\", \"aggregations\": [], \"limit\": 10}\n"
            "- 'all active cycles' → {\"primary_entity\": \"cycle\", \"filters\": {\"cycle_status\": \"ACTIVE\"}, \"aggregations\": [], \"limit\": 1000}\n"
            "- 'show me a few bugs' → {\"primary_entity\": \"workItem\", \"filters\": {\"label\": \"bug\"}, \"aggregations\": [], \"limit\": 5}\n"
            "- 'find one project named X' → {\"primary_entity\": \"project\", \"filters\": {\"name\": \"X\"}, \"aggregations\": [], \"limit\": 1, \"fetch_one\": true}\n"
            "- 'show work items with estimates' → {\"primary_entity\": \"workItem\", \"projections\": [\"displayBugNo\", \"title\", \"estimate\", \"estimateSystem\"], \"aggregations\": []}\n"
            "- 'show work logs for tasks' → {\"primary_entity\": \"workItem\", \"projections\": [\"displayBugNo\", \"title\", \"workLogs\"], \"aggregations\": []}\n\n"

            "Always output valid JSON. No explanations, no thinking, just the JSON object."
        )

        user = f"Convert to JSON: {query}"
        llm_start_time = perf_counter()
        try:
            ai = await self.llm.ainvoke([SystemMessage(content=system), HumanMessage(content=user)])
            llm_elapsed_ms = (perf_counter() - llm_start_time) * 1000
            print(f"LLMIntentParser.parse LLM call took {llm_elapsed_ms:.2f} ms")
            content = ai.content.strip()
            import re
            content = re.sub(r'<think>.*?</think>', '', content, flags=re.DOTALL)
            content = re.sub(r'<think>.*', '', content, flags=re.DOTALL)  # Handle incomplete tags

            # Some models wrap JSON in code fences; strip if present
            if content.startswith("```"):
                content = content.strip("`\n").split("\n", 1)[-1]
                if content.startswith("json\n"):
                    content = content[5:]

            # Try to find JSON in the response (look for { to } pattern)
            json_match = re.search(r'\{.*\}', content, re.DOTALL)
            if json_match:
                content = json_match.group(0)

            # Ensure we have valid JSON
            if not content or content.isspace():
                return None

            data = json.loads(content)
        except Exception as e:
            logger.error(f"LLM parsing exception: {e}")
            return None

        try:
            # Normalize primary entity synonyms before sanitization
            if isinstance(data, dict):
                pe = (data.get("primary_entity") or "").strip()
                if pe:
                    data["primary_entity"] = self.entity_synonyms.get(pe.lower(), pe)
            return await self._sanitize_intent(data, query)
        except Exception:
            return None

    async def _sanitize_intent(self, data: Dict[str, Any], original_query: str = "") -> QueryIntent:
        # Primary entity - trust the LLM's choice unless it's completely invalid
        requested_primary = (data.get("primary_entity") or "").strip()
        primary = requested_primary if requested_primary in self.entities else "workItem"

        # Allowed relations for primary
        allowed_rels = set(self.entity_relations.get(primary, []))
        target_entities: List[str] = []
        for rel in (data.get("target_entities") or []):
            if isinstance(rel, str) and rel.split(".")[0] in allowed_rels:
                target_entities.append(rel)

        # Simplified filter processing - keep valid filters, expanded to cover all collections
        raw_filters = data.get("filters") or {}
        filters: Dict[str, Any] = {}

        # Map legacy 'status' to 'state' for workItem if present
        if primary == "workItem" and "status" in raw_filters and "state" not in raw_filters:
            raw_filters["state"] = raw_filters.pop("status")

        # For epic collection, accept 'state_name' as the canonical filter key
        # and also map legacy 'status' to 'state_name' when provided by LLMs/users
        if primary == "epic" or primary == "features" or primary == "userStory":
            if "status" in raw_filters and "state_name" not in raw_filters:
                raw_filters["state_name"] = raw_filters.pop("status")
            # Some LLMs may emit 'state' for epics; prefer 'state_name'
            if "state" in raw_filters and "state_name" not in raw_filters:
                raw_filters["state_name"] = raw_filters.pop("state")

        # Allow plain 'status' for project/cycle as their canonical status
        if primary in ("project", "cycle") and "status" in raw_filters:
            if primary == "project" and "project_status" not in raw_filters:
                raw_filters["project_status"] = raw_filters["status"]
            if primary == "cycle" and "cycle_status" not in raw_filters:
                raw_filters["cycle_status"] = raw_filters["status"]

        if primary in ("workItem","epic","features","userStory") and "label" in raw_filters:
            raw_filters["label_name"] = raw_filters["label"]
        # Normalize date filter key synonyms BEFORE validation so they are preserved
        # Examples the LLM might emit: createdAt_from, created_from, date_to, updated_since, etc.
        def _normalize_date_filter_keys(primary_entity: str, rf: Dict[str, Any]) -> Dict[str, Any]:
            normalized: Dict[str, Any] = {}
            # Determine canonical created/updated fields per entity
            if primary_entity == "page" or primary_entity == "features" or primary_entity == "userStory":
                created_field = "createdAt"
                updated_field = "updatedAt"
            elif primary_entity == "members":
                # members commonly use joiningDate
                created_field = "joiningDate"
                updated_field = None
            else:
                # workItem/project/cycle/module use createdTimeStamp/updatedTimeStamp
                created_field = "createdTimeStamp"
                updated_field = "updatedTimeStamp"

            # Supported suffixes indicating range/window semantics
            suffixes = ("_from", "_to", "_within", "_duration")
            # Bases that imply created vs updated
            created_bases = {"created", "createdat", "created_time", "creation", "date", "timestamp"}
            updated_bases = {"updated", "updatedat", "last_date", "modified", "updated_time"}

            for key, val in rf.items():
                k = str(key)
                lk = k.lower()
                matched_suffix = next((s for s in suffixes if lk.endswith(s)), None)
                if matched_suffix:
                    base = lk[: -len(matched_suffix)]
                    if base in created_bases and created_field:
                        normalized[f"{created_field}{matched_suffix}"] = val
                        continue
                    if base in updated_bases and updated_field:
                        normalized[f"{updated_field}{matched_suffix}"] = val
                        continue
                # Also normalize plain created/updated without suffix if value looks like a window
                if lk in created_bases and created_field:
                    normalized[f"{created_field}_from"] = val
                    continue
                if lk in updated_bases and updated_field:
                    normalized[f"{updated_field}_from"] = val
                    continue
                # Keep as-is when not a recognized synonym
                normalized[k] = val

            return normalized

        raw_filters = _normalize_date_filter_keys(primary, raw_filters)

        # Build dynamic known keys from allow-listed fields and common tokens
        allowed_primary_fields = set(self.allowed_fields.get(primary, []))
        # Recognize date-like fields for range filters
        date_like_fields = {f for f in allowed_primary_fields if any(t in f.lower() for t in ["date", "timestamp", "createdat", "updatedat"]) }

        # Base normalized keys across collections
        known_filter_keys = {
            # normalized enums/booleans
            "state", "priority", "project_status", "cycle_status", "page_visibility",
            "status", "access", "isActive", "isArchived", "isDefault", "isFavourite",
            "visibility", "locked",
            # name/title/id style queries
            "label_name", "title", "name", "displayBugNo", "projectDisplayId", "email",
            # entity name filters (secondary lookups)
            "project_name", "cycle_name", "assignee_name", "module_name", "member_role",
            # actor/name filters
            "createdBy_name", "lead_name", "leadMail", "business_name",
            # timeline specific actor/task tokens
            "actor_name", "work_item_title",
            "defaultAssignee_name", "defaultAsignee_name", "staff_name",
            # members specific
            "role", "type", "joiningDate", "joiningDate_from", "joiningDate_to",
            #feature_specific

        }

        # Also accept any allow-listed primary fields directly
        known_filter_keys |= allowed_primary_fields
        # Add dynamic range keys for each date-like field
        for f in date_like_fields:
            known_filter_keys.add(f + "_from")
            known_filter_keys.add(f + "_to")
            # Also preserve relative window keys so timeline's timestamp_within is not dropped
            known_filter_keys.add(f + "_within")
            known_filter_keys.add(f + "_duration")

        for k, v in raw_filters.items():
            if k not in known_filter_keys or self._is_placeholder(v):
                continue
            # Normalize values where appropriate
            if k == "state" and isinstance(v, str):
                normalized_state = self._normalize_state_value(v.strip())
                if normalized_state:
                    filters[k] = normalized_state
            elif k == "priority" and isinstance(v, str):
                normalized_priority = self._normalize_priority_value(v.strip())
                if normalized_priority:
                    filters[k] = normalized_priority
            elif k in ["project_status", "cycle_status", "page_visibility"] and isinstance(v, str):
                normalized_status = self._normalize_status_value(k, v.strip())
                if normalized_status:
                    filters[k] = normalized_status
            elif k in ["isActive", "isArchived", "isDefault", "isFavourite", "locked"]:
                normalized_bool = self._normalize_boolean_value_from_any(v)
                if normalized_bool is not None:
                    filters[k] = normalized_bool
            elif k in ["project_name", "cycle_name", "module_name", "assignee_name", "createdBy_name", "lead_name", "business_name","label_name"] and isinstance(v, str):
                filters[k] = v.strip()
            elif isinstance(v, str) and k in {"title", "name", "displayBugNo", "projectDisplayId", "email"}:
                filters[k] = v.strip()
            else:
                # Keep other valid filters (including direct field filters and date range tokens)
                filters[k] = v

        
        # Heuristic enrichments from original query text (generalized)
        oq_text = (original_query or "").lower()

        # 1) Infer grouping from phrasing: "by X", "group by X", "breakdown by X", "per X"
        inferred_group_by: List[str] = []
        def _maybe_add_group(token: str):
            if token in {"project", "priority", "assignee", "cycle", "module", "state", "status", "business"}:
                if token not in inferred_group_by:
                    inferred_group_by.append(token)

        # Common phrasings
        if re.search(r"\b(group\s+by|breakdown\s+by|distribution\s+by|by|per)\s+priority\b", oq_text):
            _maybe_add_group("priority")
        if re.search(r"\b(group\s+by|breakdown\s+by|distribution\s+by|by|per)\s+project\b", oq_text):
            _maybe_add_group("project")
        if re.search(r"\b(group\s+by|breakdown\s+by|distribution\s+by|by|per)\s+assignee\b", oq_text):
            _maybe_add_group("assignee")
        if re.search(r"\b(group\s+by|breakdown\s+by|distribution\s+by|by|per)\s+cycle\b", oq_text):
            _maybe_add_group("cycle")
        if re.search(r"\b(group\s+by|breakdown\s+by|distribution\s+by|by|per)\s+module\b", oq_text):
            _maybe_add_group("module")
        if re.search(r"\b(group\s+by|breakdown\s+by|distribution\s+by|by|per)\s+(state|status)\b", oq_text):
            _maybe_add_group("state")
        if re.search(r"\b(group\s+by|breakdown\s+by|distribution\s+by|by|per)\s+business\b", oq_text):
            _maybe_add_group("business")

        # Merge with LLM-provided group_by if any
        if inferred_group_by:
            existing_group_by = [g for g in (data.get("group_by") or [])]
            # keep order: inferred first, then any unique extras
            merged = inferred_group_by + [g for g in existing_group_by if g not in inferred_group_by]
            data["group_by"] = merged

            # If grouping by priority explicitly, drop conflicting exact priority filters to avoid collapsing buckets
            if "priority" in merged and "by priority" in oq_text and "priority" in filters:
                filters.pop("priority", None)

        # 2) Overdue semantics for work items: dueDate < now and not in done-like states
        if primary == "workItem" and re.search(r"\boverdue\b|\bpast\s+due\b|\blate\b", oq_text):
            # Only add if user didn't already specify a dueDate bound
            if "dueDate_to" not in filters:
                filters["dueDate_to"] = "now"
            # Exclude commonly done/closed states if user didn't explicitly filter state
            if "state" not in filters and "state_not" not in filters:
                filters["state_not"] = ["Completed", "Verified"]


        # Aggregations
        allowed_aggs = {"count", "group", "summary"}
        aggregations = [a for a in (data.get("aggregations") or []) if a in allowed_aggs]

        # Group by tokens
        # Extended to support status/visibility/business and date buckets
        allowed_group = {
            "cycle", "project", "assignee", "state", "priority", "module",
            "status", "visibility", "business",
            "created_day", "created_week", "created_month",
            "updated_day", "updated_week", "updated_month",
        }
        group_by = [g for g in (data.get("group_by") or []) if g in allowed_group]

        # If user grouped by cross-entity tokens, force workItem as base (entity lock)
        cross_tokens = {"assignee", "project", "cycle", "module", "business"}
        if any(g in cross_tokens for g in group_by):
            primary = "workItem"

        # Aggregations & group_by coherence
        if group_by and "group" not in aggregations:
            aggregations.insert(0, "group")
        if not group_by:
            # drop stray 'group'
            aggregations = [a for a in aggregations if a != "group"]

        # Projections limited to allow-listed fields for primary
        allowed_projection_set = set(self.allowed_fields.get(primary, []))
        projections = [p for p in (data.get("projections") or []) if p in allowed_projection_set][:10]

        # Sort order
        sort_order = None
        so = data.get("sort_order") or {}
        if isinstance(so, dict) and so:
            key, val = next(iter(so.items()))
            # Accept synonyms and normalize
            if primary == "page" or primary == "features" or primary == "userStory":
                key_map = {
                    "created": "createdAt",
                    "createdAt": "createdAt",
                    "created_time": "createdAt",
                    "time": "createdAt",
                    "date": "createdAt",
                    "timestamp": "updatedAt",
                }
            elif primary == "timeline":
                key_map = {
                    "created": "timestamp",
                    "createdAt": "timestamp",
                    "created_time": "timestamp",
                    "time": "timestamp",
                    "date": "timestamp",
                    "timestamp": "timestamp",
                }
            else:
                key_map = {
                    "created": "createdTimeStamp",
                    "createdAt": "createdTimeStamp",
                    "created_time": "createdTimeStamp",
                    "time": "createdTimeStamp",
                    "date": "createdTimeStamp",
                    "timestamp": "createdTimeStamp",
                }
            norm_key = key_map.get(key, key)

            def _norm_dir(v: Any) -> Optional[int]:
                if v in (1, -1):
                    return int(v)
                if isinstance(v, str):
                    s = v.strip().lower()
                    if s in {"asc", "ascending", "old->new", "old to new", "old_to_new"}:
                        return 1
                    if s in {"desc", "descending", "new->old", "new to old", "new_to_old"}:
                        return -1
                return None

            norm_dir = _norm_dir(val)
            if norm_key in {"createdTimeStamp", "createdAt", "updatedAt", "timestamp", "priority", "state", "status"} and norm_dir in (1, -1):
                sort_order = {norm_key: norm_dir}

        # Limit - intelligent handling based on query type
        limit_val = data.get("limit")
        try:
            # For count/aggregation-only queries, no limit needed unless specifically requested
            if aggregations and not wants_details and limit_val is None:
                limit = None
            elif limit_val is None or limit_val == 50:
                # Use default limit when LLM doesn't provide a specific limit
                limit = 50
            else:
                limit = int(limit_val)
                if limit <= 0:
                    limit = 50
                # Cap at 1000 to prevent runaway queries (instead of 100)
                limit = min(limit, 1000)
        except Exception:
            # Last resort fallback: use default limit
            limit = 50

        # Skip (offset)
        skip_val = data.get("skip")
        try:
            skip = int(skip_val) if skip_val is not None else 0
            if skip < 0:
                skip = 0
        except Exception:
            skip = 0

        # Details vs count (mutually exclusive) + heuristic for "how many"
        oq = (original_query or "").lower()
        wants_details_raw = data.get("wants_details")
        wants_count_raw = data.get("wants_count")
        wants_details = bool(wants_details_raw) if wants_details_raw is not None else False
        wants_count = bool(wants_count_raw) if wants_count_raw is not None else False
        wants_count = wants_count or ("how many" in oq)

        # Simplified count query handling
        if wants_count:
            # For count queries, keep it simple
            aggregations = ["count"]
            wants_details = False
            group_by = []
            target_entities = []
            projections = []
            sort_order = None
        else:
            # For non-count queries, ensure consistency
            if group_by and wants_details_raw is None:
                wants_details = False

        # Heuristic: timeline TIME_LOGGED queries that mention per-task breakdown should group by work item
        # This enables questions like "amount of time logged by <user> per task for today"
        if primary == "timeline":
            tval = str(filters.get("type", "")).lower()
            mentions_time = any(k in oq for k in ["time logged", "amount of time", "time spent", "logged time"]) or ("time_logged" in tval)
            mentions_per_task = any(k in oq for k in ["per task", "by task", "per work item", "by work item", "per ticket", "by ticket", "breakdown"])
            if mentions_time and (mentions_per_task or ("time_logged" in tval and not group_by)):
                if "group" not in aggregations:
                    aggregations = ["group"] + [a for a in aggregations if a != "group"]
                if not group_by:
                    group_by = ["work_item_title"]
                # Grouped summaries don't need wants_details by default
                wants_details = False

            # Infer missing time window for timeline when the query includes relative periods
            has_time_window = any(k in filters for k in [
                "timestamp_from", "timestamp_to", "timestamp_within", "timestamp_duration"
            ])
            if not has_time_window:
                if re.search(r"\btoday\b", oq):
                    filters["timestamp_within"] = "today"
                elif re.search(r"\byesterday\b", oq):
                    filters["timestamp_within"] = "yesterday"
                elif re.search(r"\bthis\s+week\b", oq):
                    filters["timestamp_within"] = "this_week"
                elif re.search(r"\blast\s+week\b", oq):
                    filters["timestamp_within"] = "last_week"
                elif re.search(r"\bthis\s+month\b", oq):
                    filters["timestamp_within"] = "this_month"
                elif re.search(r"\blast\s+month\b", oq):
                    filters["timestamp_within"] = "last_month"

        # If no explicit sort provided and no grouping/count, infer time-based sort from phrasing
        if not sort_order and not group_by and not wants_count:
            inferred_sort = self._infer_sort_order_from_query(original_query or "")
            if inferred_sort:
                # If timeline → map createdTimeStamp to timestamp
                if primary == "timeline" and "createdTimeStamp" in inferred_sort:
                    dirv = inferred_sort.get("createdTimeStamp", -1)
                    sort_order = {"timestamp": dirv}
                elif primary in ("page", "userStory", "features") and "createdTimeStamp" in inferred_sort:
                    dirv = inferred_sort.get("createdTimeStamp", -1)
                    sort_order = {"createdAt": dirv}
                else:
                    sort_order = inferred_sort

        # Fetch one heuristic
        fetch_one = bool(data.get("fetch_one", False)) or (limit == 1)

        return QueryIntent(
            primary_entity=primary,
            target_entities=target_entities,
            filters=filters,
            aggregations=aggregations,
            group_by=group_by,
            projections=projections,
            sort_order=sort_order,
            limit=limit,
            skip=skip,
            wants_details=wants_details,
            wants_count=wants_count,
            fetch_one=fetch_one,
        )

    async def _disambiguate_name_entity(self, proposed: Dict[str, str]) -> Optional[str]:
        """Use DB counts across collections to decide which name filter is most plausible.

        Preference order on ties: assignee -> project -> cycle -> module.
        Returns the chosen filter key or None if inconclusive.
        """
        # Build candidate lookups: mapping filter key -> (collection, field)
        candidates = {
            "assignee_name": ("members", "name"),
            "project_name": ("project", "name"),
            "cycle_name": ("cycle", "name"),
            "module_name": ("module", "name"),
        }
        counts: Dict[str, int] = {}
        for key, (collection, field) in candidates.items():
            if key not in proposed:
                continue
            value = proposed[key]
            try:
                cnt = await self._aggregate_count(collection, {field: {"$regex": value, "$options": "i"}})
            except Exception:
                cnt = 0
            counts[key] = cnt

        if not counts:
            return None

        # Pick the key with the highest positive count
        positive = {k: v for k, v in counts.items() if v and v > 0}
        if not positive:
            # No evidence; prefer assignee if proposed
            if "assignee_name" in proposed:
                return "assignee_name"
            return None

        # Sort keys by count desc then by preference order
        preference = {"assignee_name": 0, "project_name": 1, "cycle_name": 2, "module_name": 3}
        chosen = sorted(positive.items(), key=lambda kv: (-kv[1], preference.get(kv[0], 99)))[0][0]
        return chosen

    async def _aggregate_count(self, collection: str, match_filter: Dict[str, Any]) -> int:
        """Run a count via aggregation to avoid needing a dedicated count tool."""
        db_start_time = perf_counter()
        try:
            result = await mongodb_tools.execute_tool("aggregate", {
                "database": DATABASE_NAME,
                "collection": collection,
                "pipeline": [{"$match": match_filter}, {"$count": "total"}]
            })
            elapsed_ms = (perf_counter() - db_start_time) * 1000
            print(f"_aggregate_count on '{collection}' took {elapsed_ms:.2f} ms")
            if isinstance(result, list) and result and isinstance(result[0], dict) and "total" in result[0]:
                return int(result[0]["total"])  # type: ignore
        except Exception:
            pass
        return 0

class PipelineGenerator:
    """Generates MongoDB aggregation pipelines based on query intent and relationships"""

    def __init__(self):
        self.relationship_cache = {}  # Cache for computed relationship paths

    def _add_comprehensive_lookups(self, pipeline: List[Dict[str, Any]], collection: str, intent: QueryIntent, required_relations: Set[str]):
        """Add strategic lookups only for relationships that provide clear query benefits"""
        # Only add strategic relationships that are likely to improve query performance
        # without adding unnecessary complexity for simple queries

        strategic_relations = {
            'workItem': {
                # Only add project if we're doing multi-hop queries or need business context
                'project': self._needs_multi_hop_context(intent, ['business', 'cycle', 'module']),
            },
            'project': {
                # Only add business if we're grouping by or filtering by business
                'business': 'business' in (intent.group_by or []) or 'business_name' in (intent.filters or {}),
            },
            'cycle': {
                # Only add project if we're doing complex analysis
                'project': len(intent.group_by or []) > 1 or intent.wants_details,
            },
            'module': {
                # Only add project if we're doing complex analysis
                'project': len(intent.group_by or []) > 1 or intent.wants_details,
            },
            'members': {
                # Only add project if we're doing complex analysis
                'project': len(intent.group_by or []) > 1 or intent.wants_details,
            },
            'page': {
                # Only add project if we're doing complex analysis
                'project': len(intent.group_by or []) > 1 or intent.wants_details,
            },
            'epic': {
                'project': len(intent.group_by or []) > 1 or intent.wants_details,
            },
            'features': {
                'project': len(intent.group_by or []) > 1 or intent.wants_details,
                'cycles': self._needs_multi_hop_context(intent, ['cycle']),
                'modules': self._needs_multi_hop_context(intent, ['module']),
            }
        }

        # Get the strategic relations for this collection
        relations_to_add = strategic_relations.get(collection, {})

        # Only add relations that are actually beneficial for this specific query
        for relation_name, should_add in relations_to_add.items():
            if should_add and relation_name in REL.get(collection, {}):
                # Only add if this relationship isn't already required but would be beneficial
                if relation_name not in required_relations:
                    required_relations.add(relation_name)

    def _needs_multi_hop_context(self, intent: QueryIntent, context_fields: List[str]) -> bool:
        """Check if the query needs multi-hop context for the given fields"""
        # Check if any context fields are referenced in group_by or filters
        for field in context_fields:
            if field in (intent.group_by or []) or f'{field}_name' in (intent.filters or {}):
                return True
        return False

    def _should_use_strategic_joins(self, intent: QueryIntent, required_relations: Set[str]) -> bool:
        """Automatically determine if strategic joins would benefit this query"""
        # Use strategic joins if:
        # 1. Query has multiple group_by fields (complex analysis)
        # 2. Query needs multi-hop context (business, cycle, module context)
        # 3. Query filters by fields that require joins
        # 4. Query requests details (indicating complex data needs)

        # Check for multi-hop context needs
        needs_multi_hop = (
            self._needs_multi_hop_context(intent, ['business', 'cycle', 'module']) or
            'business' in (intent.group_by or []) or
            'business_name' in (intent.filters or {})
        )

        # Check for complex grouping
        has_complex_grouping = len(intent.group_by or []) > 1

        # Check for detail requests
        wants_details = intent.wants_details

        # Check if already has required relations (don't need strategic joins if relations already identified)
        has_basic_relations = len(required_relations) > 0

        # Use strategic joins if any of these conditions are met
        return needs_multi_hop or has_complex_grouping or (wants_details and has_basic_relations)

    def generate_pipeline(self, intent: QueryIntent) -> List[Dict[str, Any]]:
        """Generate MongoDB aggregation pipeline for the given intent"""
        pipeline: List[Dict[str, Any]] = []

        # Start with the primary collection
        collection = intent.primary_entity

        # Build sanitized filters once
        primary_filters = self._extract_primary_filters(intent.filters, collection) if intent.filters else {}
        secondary_filters = self._extract_secondary_filters(intent.filters, collection) if intent.filters else {}

        # COUNT-ONLY: no group_by, no details → do not add lookups
        if (("count" in intent.aggregations) or intent.wants_count) and not intent.group_by and not intent.wants_details:
            # Combine all filters for optimal count query
            all_filters = {}
            if primary_filters:
                all_filters.update(primary_filters)
            if secondary_filters:
                all_filters.update(secondary_filters)

            if all_filters:
                return [{"$match": all_filters}, {"$count": "total"}]
            else:
                return [{"$count": "total"}]

        # Add filters for the primary collection
        if primary_filters:
            pipeline.append({"$match": primary_filters})

        # Ensure lookups needed by secondary filters or grouping are included
        required_relations: Set[str] = set()

        # Determine relation tokens per primary collection
        relation_alias_by_token = {
            'workItem': {
                # All are embedded on workItem; no lookup needed for filters/grouping
                'project': None,
                'assignee': None,
                'module': None,
                'cycle': None,
                # For business grouping we may need a project join to ensure business name
                'business': 'project',
            },
            'project': {
                'cycle': 'cycles',
                'module': 'modules',
                'assignee': 'members',
                'page': 'pages',
                'project': None,
            },
            'cycle': {
                'project': 'project',
                'business': 'project',
            },
            'module': {
                'project': 'project',
                'assignee': 'assignee',
                'business': 'project',
            },
            'page': {
                'project': 'project',  # key in REL is 'project', alias is 'projectDoc'
                'cycle': 'linkedCycle',
                'module': 'linkedModule',
                'business': 'project',
                'linkedMembers': 'linkedMembers',
            },
            'members': {
                'project': 'project',
                'business': 'project',
            },
            'projectState': {
                'project': 'project',
                'business': 'project',
            },
            'epic': {
                'project': 'project',
                'business': 'project',
            },
            'features': {
                'project': 'project',
                'business': 'project',
                'cycle': 'cycles',
                'module': 'modules',
            },
            'userStory': {
                'project': 'project',
                'business': 'project',
            }

        }.get(collection, {})

        # Include explicit target entities requested by the intent (supports multi-hop like "project.cycles")
        for rel in (intent.target_entities or []):
            if not isinstance(rel, str) or not rel:
                continue
            first_hop = rel.split(".")[0]
            if first_hop in REL.get(collection, {}):
                required_relations.add(rel)

        # Filters → relations (map filter tokens to relation alias for this primary)
        if intent.filters:
            # For workItem, project/assignee/cycle/modules are embedded; no lookups needed for name filters
            if collection != 'workItem':
                if 'project_name' in intent.filters and relation_alias_by_token.get('project') in REL.get(collection, {}):
                    required_relations.add(relation_alias_by_token['project'])
                if 'cycle_name' in intent.filters and relation_alias_by_token.get('cycle') in REL.get(collection, {}):
                    required_relations.add(relation_alias_by_token['cycle'])
                if 'assignee_name' in intent.filters and relation_alias_by_token.get('assignee') in REL.get(collection, {}):
                    required_relations.add(relation_alias_by_token['assignee'])
                if 'module_name' in intent.filters and relation_alias_by_token.get('module') in REL.get(collection, {}):
                    required_relations.add(relation_alias_by_token['module'])
                # Business name may require project hop for collections without embedded business
                if 'business_name' in intent.filters:
                    # If primary lacks direct business relation, but has project relation, join project
                    if relation_alias_by_token.get('project') in REL.get(collection, {}):
                        required_relations.add(relation_alias_by_token['project'])
                # Page linked members filter requires linkedMembers join
                if collection == 'page' and 'LinkedMembers_0_name' in intent.filters and relation_alias_by_token.get('linkedMembers') in REL.get(collection, {}):
                    required_relations.add(relation_alias_by_token['linkedMembers'])
            if 'member_role' in intent.filters:
                # Require member join depending on collection
                if collection == 'workItem' and 'assignee' in REL.get(collection, {}):
                    required_relations.add('assignee')
                if collection == 'project' and 'members' in REL.get('project', {}):
                    required_relations.add('members')
                if collection == 'module' and 'assignee' in REL.get('module', {}):
                    required_relations.add('assignee')

            # Multi-hop fallbacks for cycle/module via project when direct relations are absent
            if 'cycle_name' in intent.filters and ('cycle' not in REL.get(collection, {}) and 'cycles' not in REL.get(collection, {}) and 'linkedCycle' not in REL.get(collection, {})):
                if 'project' in REL.get(collection, {}) and 'cycles' in REL.get('project', {}):
                    required_relations.add('project')
                    required_relations.add('project.cycles')
            if 'module_name' in intent.filters and ('module' not in REL.get(collection, {}) and 'modules' not in REL.get(collection, {}) and 'linkedModule' not in REL.get(collection, {})):
                if 'project' in REL.get(collection, {}) and 'modules' in REL.get('project', {}):
                    required_relations.add('project')
                    required_relations.add('project.modules')

        # Group-by → relations
        for token in (intent.group_by or []):
            # Map grouping token to relation alias for this primary
            rel_alias = relation_alias_by_token.get(token)
            if rel_alias and rel_alias in REL.get(collection, {}):
                required_relations.add(rel_alias)
            # Multi-hop fallback for grouping keys that require project hop (e.g., cycle/module on workItem)
            if token == 'cycle' and ('cycle' not in REL.get(collection, {}) and 'cycles' not in REL.get(collection, {})):
                if 'project' in REL.get(collection, {}) and 'cycles' in REL.get('project', {}):
                    required_relations.add('project')
                    required_relations.add('project.cycles')
            if token == 'module' and ('module' not in REL.get(collection, {}) and 'modules' not in REL.get(collection, {})):
                if 'project' in REL.get(collection, {}) and 'modules' in REL.get('project', {}):
                    required_relations.add('project')
                    required_relations.add('project.modules')

        # Automatically add strategic lookups when they provide clear benefits for this query
        # Complex joins are now fully automatic based on query requirements
        if self._should_use_strategic_joins(intent, required_relations):
            self._add_comprehensive_lookups(pipeline, collection, intent, required_relations)

        # Add relationship lookups (supports multi-hop via dot syntax like project.states)
        for target_entity in sorted(required_relations):
            # Allow multi-hop relation names like "project.cycles"
            hops = target_entity.split(".")
            current_collection = collection
            local_prefix = None
            for hop in hops:
                if hop not in REL.get(current_collection, {}):
                    break
                relationship = REL[current_collection][hop]

                # SAFETY: avoid writing a lookup into an existing scalar field name
                needs_alias_fix = (
                    relationship.get("target") == "project"
                    and current_collection in {"cycle", "module", "page", "members", "projectState"}
                )
                if needs_alias_fix:
                    # Force a safe alias to prevent clobbering embedded project field
                    relationship = {**relationship, "as": "projectDoc"}
                lookup = build_lookup_stage(relationship["target"], relationship, current_collection, local_field_prefix=local_prefix)
                if lookup:
                    pipeline.append(lookup)
                    # If array relation, unwind the alias used in $lookup
                    is_many = bool(relationship.get("isArray") or relationship.get("many", False))
                    alias_name = relationship.get("as") or relationship.get("alias") or relationship.get("target")
                    if is_many:
                        pipeline.append({
                            "$unwind": {"path": f"${alias_name}", "preserveNullAndEmptyArrays": True}
                        })
                    # Set local prefix to the alias for chaining next hop
                    local_prefix = alias_name
                current_collection = relationship["target"]

        # Add secondary filters (on joined collections) BEFORE normalizing fields
        if secondary_filters:
            pipeline.append({"$match": secondary_filters})

        # Normalize project fields to scalars for safe filtering/printing
        if intent.primary_entity in {"cycle", "module", "page", "members", "projectState"}:
            pipeline.append({
                "$addFields": {
                    "projectId": {"$ifNull": ["$project._id", {"$first": "$projectDoc._id"}]},
                    "projectName": {"$ifNull": ["$project.name", {"$first": "$projectDoc.name"}]},
                    "projectBusinessName": {"$ifNull": ["$project.business.name", {"$first": "$projectDoc.business.name"}]}
                }
            })

        # Add grouping if requested
        if intent.group_by:
            # Pre-group unwind for embedded arrays that are used as grouping keys
            # For workItem, assignee is an array subdocument; unwind to get per-assignee buckets
            if intent.primary_entity == 'workItem' and 'assignee' in intent.group_by:
                pipeline.append({
                    "$unwind": {"path": "$assignee", "preserveNullAndEmptyArrays": True}
                })
            group_id_expr: Any
            id_fields: Dict[str, Any] = {}
            for token in intent.group_by:
                resolved = self._resolve_group_field(intent.primary_entity, token)
                if resolved:
                    # Accept either a field path (str) or a full expression (dict)
                    if isinstance(resolved, str):
                        id_fields[token] = f"${resolved}"
                    else:
                        id_fields[token] = resolved
            if not id_fields:
                # Fallback: do nothing if we can't resolve
                pass
            else:
                group_id_expr = list(id_fields.values())[0] if len(id_fields) == 1 else id_fields

                # Special handling: for timeline TIME_LOGGED breakdowns, sum parsed minutes from newValue
                is_timeline_time_logged = (
                    intent.primary_entity == 'timeline' and (
                        isinstance(intent.filters.get('type'), str) and 'time_logged' in str(intent.filters.get('type')).lower()
                    )
                )
                if is_timeline_time_logged:
                    # Compute parsed minutes from strings like "1 hr 30 min", "45 min", "2 hr"
                    pipeline.append({
                        "$addFields": {
                            "_parsedMinutes": {
                                "$let": {
                                    "vars": {
                                        "h": {"$regexFind": {"input": "$newValue", "regex": "([0-9]+)\\s*(?:h|hr|hrs|hour|hours)"}},
                                        "m": {"$regexFind": {"input": "$newValue", "regex": "([0-9]+)\\s*(?:m|min|mins|minute|minutes)"}}
                                    },
                                    "in": {
                                        "$add": [
                                            {"$multiply": [
                                                {"$toInt": {"$ifNull": [{"$arrayElemAt": ["$$h.captures", 0]}, 0]}}, 60
                                            ]},
                                            {"$toInt": {"$ifNull": [{"$arrayElemAt": ["$$m.captures", 0]}, 0]}}
                                        ]
                                    }
                                }
                            }
                        }
                    })
                    group_stage: Dict[str, Any] = {
                        "$group": {
                            "_id": group_id_expr,
                            "totalMinutes": {"$sum": "$__parsedMinutes__"}  # placeholder to be replaced
                        }
                    }
                    # Replace placeholder key with the actual parsed minutes field name
                    group_stage["$group"]["totalMinutes"] = {"$sum": "$_parsedMinutes"}
                else:
                    group_stage: Dict[str, Any] = {
                        "$group": {
                            "_id": group_id_expr,
                            "count": {"$sum": 1},
                        }
                    }
                if intent.wants_details:
                    group_stage["$group"]["items"] = {
                        "$push": {
                            "_id": "$_id",
                            "displayBugNo": "$displayBugNo",
                            "title": "$title",
                            "priority": "$priority",
                            "estimate": "$estimate",
                            "estimateSystem": "$estimateSystem",
                            "workLogs": "$workLogs",
                        }
                    }
                pipeline.append(group_stage)
                # Sorting for grouped results: default to metric desc (count or totalMinutes), allow sorting by grouped keys
                if intent.sort_order:
                    sort_key, sort_dir = next(iter(intent.sort_order.items()))
                    if sort_key in intent.group_by:
                        # Sort by the grouped key inside _id
                        if len(id_fields) == 1:
                            pipeline.append({"$sort": {"_id": sort_dir}})
                        else:
                            pipeline.append({"$sort": {f"_id.{sort_key}": sort_dir}})
                    else:
                        # Default to the primary metric
                        if intent.primary_entity == 'timeline' and ('work_item_title' in (intent.group_by or [])) and is_timeline_time_logged:
                            pipeline.append({"$sort": {"totalMinutes": -1}})
                        else:
                            pipeline.append({"$sort": {"count": -1}})
                else:
                    if intent.primary_entity == 'timeline' and ('work_item_title' in (intent.group_by or [])) and is_timeline_time_logged:
                        pipeline.append({"$sort": {"totalMinutes": -1}})
                    else:
                        pipeline.append({"$sort": {"count": -1}})
                # Present a tidy shape
                project_shape: Dict[str, Any] = {"count": 1}
                if intent.wants_details:
                    project_shape["items"] = 1
                project_shape["group"] = "$_id"
                # Expose totalMinutes when computed
                if intent.primary_entity == 'timeline' and ('work_item_title' in (intent.group_by or [])) and is_timeline_time_logged:
                    project_shape["totalMinutes"] = 1
                pipeline.append({"$project": project_shape})
                # Respect limit on grouped results
                if intent.limit:
                    pipeline.append({"$limit": intent.limit})

        # Add aggregations like count (skip count when details are requested)
        if intent.aggregations and not intent.wants_details and not intent.group_by:
            for agg in intent.aggregations:
                if agg == 'count':
                    pipeline.append({"$count": "total"})
                    return pipeline  # Count is terminal

        # Determine projections for details (skip when grouping since we reshape after $group)
        effective_projections: List[str] = intent.projections
        if intent.wants_details and not intent.group_by and not effective_projections:
            effective_projections = self._get_default_projections(intent.primary_entity)

        # Add sorting (handle custom priority order) — skip if already grouped
        added_priority_rank = False
        if intent.sort_order and not intent.group_by:
            if 'priority' in intent.sort_order:
                # Only compute rank if priority is part of projections to avoid surprising invisible sorts
                if (effective_projections and 'priority' in effective_projections) or (not effective_projections):
                    added_priority_rank = True
                    pipeline.append({
                        "$addFields": {
                            "_priorityRank": {
                                "$switch": {
                                    "branches": [
                                        {"case": {"$eq": ["$priority", "URGENT"]}, "then": 5},
                                        {"case": {"$eq": ["$priority", "HIGH"]}, "then": 4},
                                        {"case": {"$eq": ["$priority", "MEDIUM"]}, "then": 3},
                                        {"case": {"$eq": ["$priority", "LOW"]}, "then": 2},
                                        {"case": {"$eq": ["$priority", "NONE"]}, "then": 1}
                                    ],
                                    "default": 0
                                }
                            }
                        }
                    })
                    # Use computed rank for sorting direction provided
                    direction = intent.sort_order.get('priority', -1)
                    pipeline.append({"$sort": {"_priorityRank": direction}})
                else:
                    pipeline.append({"$sort": intent.sort_order})
            elif 'state' in intent.sort_order and collection == 'workItem':
                # Sort by state via embedded state.name.
                pipeline.append({"$sort": {"state.name": intent.sort_order.get('state', 1)}})
            else:
                pipeline.append({"$sort": intent.sort_order})

        # Compute projected aliases for joined relations so projections include them when needed
        projected_aliases: Set[str] = set()
        if required_relations:
            for rel_path in sorted(required_relations):
                hops = rel_path.split(".")
                current_collection = collection
                for hop in hops:
                    if hop not in REL.get(current_collection, {}):
                        break
                    relationship = REL[current_collection][hop]
                    alias_name = relationship.get("as") or relationship.get("alias") or relationship.get("target")
                    if alias_name:
                        projected_aliases.add(alias_name)
                    current_collection = relationship["target"]

        # Add projections after sorting so computed fields can be hidden
        if effective_projections and not intent.group_by:
            projection = self._generate_projection(effective_projections, sorted(list(projected_aliases)), intent.primary_entity)
            # Ensure we exclude helper fields from output
            pipeline.append({"$project": projection})
        # Always remove priority rank helper if it was added
        if added_priority_rank:
            pipeline.append({"$unset": "_priorityRank"})

        # Add pagination: skip then limit (only for non-grouped queries; grouped handled above)
        if not intent.group_by:
            # Apply skip before limit
            try:
                if intent.skip and int(intent.skip) > 0:
                    pipeline.append({"$skip": int(intent.skip)})
            except Exception:
                pass
            effective_limit = 1 if intent.fetch_one else (intent.limit or None)
            if effective_limit:
                pipeline.append({"$limit": int(effective_limit)})

        return pipeline

    def _extract_primary_filters(self, filters: Dict[str, Any], collection: str) -> Dict[str, Any]:
        """Extract filters that apply to the primary collection"""
        primary_filters = {}

        # Handle direct _id filters first using $expr with $toObjectId for safety
        def _is_hex24(s: str) -> bool:
            try:
                return isinstance(s, str) and len(s) == 24 and all(c in '0123456789abcdefABCDEF' for c in s)
            except Exception:
                return False

        if "_id" in filters:
            val = filters.get("_id")
            if isinstance(val, str) and _is_hex24(val):
                primary_filters["$expr"] = {"$eq": ["$_id", {"$toObjectId": val}]}
            elif isinstance(val, list):
                ids = [v for v in val if isinstance(v, str) and _is_hex24(v)]
                if ids:
                    primary_filters["$expr"] = {
                        "$in": [
                            "$_id",
                            {"$map": {"input": ids, "as": "id", "in": {"$toObjectId": "$$id"}}}
                        ]
                    }

        def _apply_date_range(target: Dict[str, Any], field: str, f: Dict[str, Any]):
            # Resolve field aliases first
            from mongo.registry import resolve_field_alias
            resolved_field = resolve_field_alias(collection, field)

            # Support additional keys:
            # - {field}_within / {field}_duration: relative window like "last_7_days", "7d", {"last": {"days": 7}}
            # - allow {field}_from / {field}_to values like "now-7d" or ISO timestamps

            def _parse_relative_window(spec: Any) -> Optional[Dict[str, datetime]]:
                now = datetime.now(timezone.utc)
                start: Optional[datetime] = None
                end: datetime = now

                def _start_of_week(dt: datetime) -> datetime:
                    dow = dt.weekday()  # Monday=0
                    sod = datetime(dt.year, dt.month, dt.day, tzinfo=timezone.utc)
                    return sod - timedelta(days=dow)

                def _start_of_month(dt: datetime) -> datetime:
                    return datetime(dt.year, dt.month, 1, tzinfo=timezone.utc)

                def _end_of_month(dt: datetime) -> datetime:
                    if dt.month == 12:
                        next_month = datetime(dt.year + 1, 1, 1, tzinfo=timezone.utc)
                    else:
                        next_month = datetime(dt.year, dt.month + 1, 1, tzinfo=timezone.utc)
                    return next_month - timedelta(microseconds=1)

                if isinstance(spec, dict) and spec.get("last"):
                    last_obj = spec.get("last") or {}
                    days = float(last_obj.get("days", 0) or 0)
                    hours = float(last_obj.get("hours", 0) or 0)
                    delta = timedelta(days=days, hours=hours)
                    if delta.total_seconds() > 0:
                        start = now - delta
                        return {"from": start, "to": end}
                    return None

                if not isinstance(spec, str):
                    return None

                s = spec.strip().lower().replace("-", "_")
                if s == "today":
                    sod = datetime(now.year, now.month, now.day, tzinfo=timezone.utc)
                    return {"from": sod, "to": end}
                if s == "yesterday":
                    sod_today = datetime(now.year, now.month, now.day, tzinfo=timezone.utc)
                    sod_y = sod_today - timedelta(days=1)
                    eod_y = sod_today - timedelta(microseconds=1)
                    return {"from": sod_y, "to": eod_y}
                if s == "this_week":
                    return {"from": _start_of_week(now), "to": end}
                if s == "last_week":
                    sow_this = _start_of_week(now)
                    sow_last = sow_this - timedelta(days=7)
                    eow_last = sow_this - timedelta(microseconds=1)
                    return {"from": sow_last, "to": eow_last}
                if s == "this_month":
                    return {"from": _start_of_month(now), "to": end}
                if s == "last_month":
                    som_this = _start_of_month(now)
                    if som_this.month == 1:
                        som_last = datetime(som_this.year - 1, 12, 1, tzinfo=timezone.utc)
                    else:
                        som_last = datetime(som_this.year, som_this.month - 1, 1, tzinfo=timezone.utc)
                    eom_last = _end_of_month(som_last)
                    return {"from": som_last, "to": eom_last}

                m = re.search(r"(last|past)?\s*([0-9]+)\s*(day|days|d|week|weeks|w|month|months|mo|hour|hours|h|year|years|y)", s)
                if m:
                    n = int(m.group(2))
                    unit = m.group(3)
                    if unit in {"day", "days", "d"}:
                        start = now - timedelta(days=n)
                    elif unit in {"week", "weeks", "w"}:
                        start = now - timedelta(weeks=n)
                    elif unit in {"month", "months", "mo"}:
                        start = now - timedelta(days=30 * n)
                    elif unit in {"hour", "hours", "h"}:
                        start = now - timedelta(hours=n)
                    elif unit in {"year", "years", "y"}:
                        start = now - timedelta(days=365 * n)
                    if start:
                        return {"from": start, "to": end}

                m2 = re.fullmatch(r"([0-9]+)\s*(d|h)", s)
                if m2:
                    n = int(m2.group(1))
                    unit = m2.group(2)
                    if unit == "d":
                        start = now - timedelta(days=n)
                    elif unit == "h":
                        start = now - timedelta(hours=n)
                    if start:
                        return {"from": start, "to": end}
                return None

            def _normalize_bound(val: Any) -> Any:
                if isinstance(val, (int, float)):
                    try:
                        if float(val) > 1e11:
                            return datetime.fromtimestamp(float(val) / 1000.0, tz=timezone.utc)
                        return datetime.fromtimestamp(float(val), tz=timezone.utc)
                    except Exception:
                        return val
                if isinstance(val, str):
                    s = val.strip().lower()
                    if s == "now":
                        return datetime.now(timezone.utc)
                    m = re.fullmatch(r"now\s*[-+]\s*([0-9]+)\s*(d|day|days|h|hour|hours)", s)
                    if m:
                        n = int(m.group(1))
                        unit = m.group(2)
                        if unit in {"d", "day", "days"}:
                            return datetime.now(timezone.utc) - timedelta(days=n)
                        if unit in {"h", "hour", "hours"}:
                            return datetime.now(timezone.utc) - timedelta(hours=n)
                    try:
                        return datetime.fromisoformat(val)
                    except Exception:
                        return val
                return val

            # Look for date range keys using the original field name
            within = f.get(f"{field}_within") or f.get(f"{field}_duration")
            gte_key = f.get(f"{field}_from")
            lte_key = f.get(f"{field}_to")

            if within is not None:
                rng = _parse_relative_window(within)
                if rng:
                    gte_key = gte_key or rng.get("from")
                    lte_key = lte_key or rng.get("to")

            # Also interpret relative tokens provided directly in _from/_to
            # e.g. createdTimeStamp_from: "last_week" or updatedTimeStamp_to: "yesterday"
            if isinstance(gte_key, str):
                rng_from = _parse_relative_window(gte_key)
                if rng_from:
                    gte_key = rng_from.get("from")
                    # If caller did not specify an upper bound, use the window's natural end
                    if lte_key is None:
                        lte_key = rng_from.get("to")
            if isinstance(lte_key, str):
                rng_to = _parse_relative_window(lte_key)
                if rng_to:
                    lte_key = rng_to.get("to")

            if gte_key is None and lte_key is None:
                return
            range_expr: Dict[str, Any] = {}
            if gte_key is not None:
                range_expr["$gte"] = _normalize_bound(gte_key)
            if lte_key is not None:
                range_expr["$lte"] = _normalize_bound(lte_key)
            if range_expr:
                target[resolved_field] = range_expr

        if collection == "workItem":
            if 'status' in filters:
                primary_filters['status'] = filters['status']
            if 'priority' in filters:
                primary_filters['priority'] = filters['priority']
            if 'state' in filters:
                # Map logical state filter to embedded field
                primary_filters['state.name'] = filters['state']
            # Exclude states (array) support, mapped to state.name not-in
            if 'state_not' in filters and isinstance(filters['state_not'], list) and filters['state_not']:
                primary_filters['state.name'] = primary_filters.get('state.name') or {}
                # If previously set to a scalar via 'state', turn into $nin with preservation
                if isinstance(primary_filters['state.name'], str):
                    primary_filters['state.name'] = {"$in": [primary_filters['state.name']]}
                # Merge not-in
                primary_filters['state.name']["$nin"] = filters['state_not']
            if 'label_name' in filters and isinstance(filters['label_name'], str):
                primary_filters['label.name'] = {'$regex': filters['label_name'], '$options': 'i'}
            if 'createdBy_name' in filters and isinstance(filters['createdBy_name'], str):
                primary_filters['createdBy.name'] = {'$regex': filters['createdBy_name'], '$options': 'i'}
            if 'title' in filters and isinstance(filters['title'], str):
                primary_filters['title'] = {'$regex': filters['title'], '$options': 'i'}
            if 'displayBugNo' in filters and isinstance(filters['displayBugNo'], str):
                primary_filters['displayBugNo'] = {'$regex': f"^{filters['displayBugNo']}", '$options': 'i'}
            _apply_date_range(primary_filters, 'createdTimeStamp', filters)
            _apply_date_range(primary_filters, 'updatedTimeStamp', filters)
            # Support dueDate ranges uniformly
            _apply_date_range(primary_filters, 'dueDate', filters)

        elif collection == "project":
            if 'project_status' in filters:
                primary_filters['status'] = filters['project_status']
            if 'status' in filters and 'status' not in primary_filters:
                primary_filters['status'] = filters['status']
            if 'isActive' in filters:
                primary_filters['isActive'] = bool(filters['isActive'])
            if 'isArchived' in filters:
                primary_filters['isArchived'] = bool(filters['isArchived'])
            if 'access' in filters:
                primary_filters['access'] = filters['access']
            if 'isFavourite' in filters:
                # Some schemas use 'favourite' on projects
                primary_filters['favourite'] = bool(filters['isFavourite'])
            if 'createdBy_name' in filters and isinstance(filters['createdBy_name'], str):
                primary_filters['createdBy.name'] = {'$regex': filters['createdBy_name'], '$options': 'i'}
            if 'lead_name' in filters and isinstance(filters['lead_name'], str):
                primary_filters['lead.name'] = {'$regex': filters['lead_name'], '$options': 'i'}
            if 'leadMail' in filters and isinstance(filters['leadMail'], str):
                primary_filters['leadMail'] = {'$regex': f"^{filters['leadMail']}", '$options': 'i'}
            if 'projectDisplayId' in filters and isinstance(filters['projectDisplayId'], str):
                primary_filters['projectDisplayId'] = {'$regex': f"^{filters['projectDisplayId']}", '$options': 'i'}
            if 'name' in filters and isinstance(filters['name'], str):
                primary_filters['name'] = {'$regex': filters['name'], '$options': 'i'}
            if 'business_name' in filters and isinstance(filters['business_name'], str):
                primary_filters['business.name'] = {'$regex': filters['business_name'], '$options': 'i'}
            # default assignee (object): allow name filtering
            if 'defaultAssignee_name' in filters and isinstance(filters['defaultAssignee_name'], str):
                primary_filters['defaultAsignee.name'] = {'$regex': filters['defaultAssignee_name'], '$options': 'i'}
            if 'defaultAsignee_name' in filters and isinstance(filters['defaultAsignee_name'], str):
                primary_filters['defaultAsignee.name'] = {'$regex': filters['defaultAsignee_name'], '$options': 'i'}
            _apply_date_range(primary_filters, 'createdTimeStamp', filters)
            _apply_date_range(primary_filters, 'updatedTimeStamp', filters)

        elif collection == "cycle":
            if 'cycle_status' in filters:
                primary_filters['status'] = filters['cycle_status']
            if 'status' in filters and 'status' not in primary_filters:
                primary_filters['status'] = filters['status']
            if 'isDefault' in filters:
                primary_filters['isDefault'] = bool(filters['isDefault'])
            if 'isFavourite' in filters:
                primary_filters['isFavourite'] = bool(filters['isFavourite'])
            if 'title' in filters and isinstance(filters['title'], str):
                primary_filters['title'] = {'$regex': filters['title'], '$options': 'i'}
            _apply_date_range(primary_filters, 'startDate', filters)
            _apply_date_range(primary_filters, 'endDate', filters)
            _apply_date_range(primary_filters, 'createdTimeStamp', filters)
            _apply_date_range(primary_filters, 'updatedTimeStamp', filters)

            # Optional duration-based filtering in days: duration_days_from/to
            dur_from = filters.get('duration_days_from')
            dur_to = filters.get('duration_days_to')
            if dur_from is not None or dur_to is not None:
                dur_bounds: List[Dict[str, Any]] = []
                dur_expr = {
                    "$divide": [
                        {"$subtract": [
                            {"$ifNull": ["$endDate", "$$NOW"]},
                            "$startDate"
                        ]},
                        86400000
                    ]
                }
                try:
                    if dur_from is not None:
                        dur_from_val = float(dur_from)
                        dur_bounds.append({"$gte": [dur_expr, dur_from_val]})
                except Exception:
                    pass
                try:
                    if dur_to is not None:
                        dur_to_val = float(dur_to)
                        dur_bounds.append({"$lte": [dur_expr, dur_to_val]})
                except Exception:
                    pass
                if dur_bounds:
                    expr = {"$and": dur_bounds} if len(dur_bounds) > 1 else dur_bounds[0]
                    if "$expr" in primary_filters:
                        existing = primary_filters["$expr"]
                        primary_filters["$expr"] = {"$and": [existing, expr]}
                    else:
                        primary_filters["$expr"] = expr

        elif collection == "page":
            if 'page_visibility' in filters:
                primary_filters['visibility'] = filters['page_visibility']
            if 'visibility' in filters:
                primary_filters['visibility'] = filters['visibility']
            if 'isFavourite' in filters:
                primary_filters['isFavourite'] = bool(filters['isFavourite'])
            if 'createdBy_name' in filters and isinstance(filters['createdBy_name'], str):
                primary_filters['createdBy.name'] = {'$regex': filters['createdBy_name'], '$options': 'i'}
            if 'locked' in filters:
                primary_filters['locked'] = bool(filters['locked'])
            if 'title' in filters and isinstance(filters['title'], str):
                primary_filters['title'] = {'$regex': filters['title'], '$options': 'i'}
            _apply_date_range(primary_filters, 'createdAt', filters)
            _apply_date_range(primary_filters, 'updatedAt', filters)

        elif collection == "module":
            if 'isFavourite' in filters:
                primary_filters['isFavourite'] = bool(filters['isFavourite'])
            if 'title' in filters and isinstance(filters['title'], str):
                primary_filters['title'] = {'$regex': filters['title'], '$options': 'i'}
            if 'name' in filters and isinstance(filters['name'], str):
                primary_filters['name'] = {'$regex': filters['name'], '$options': 'i'}
            if 'business_name' in filters and isinstance(filters['business_name'], str):
                primary_filters['business.name'] = {'$regex': filters['business_name'], '$options': 'i'}
            if 'lead_name' in filters and isinstance(filters['lead_name'], str):
                primary_filters['lead.name'] = {'$regex': filters['lead_name'], '$options': 'i'}
            if 'assignee_name' in filters and isinstance(filters['assignee_name'], str):
                # module.assignee can be array of member subdocs
                primary_filters['assignee.name'] = {'$regex': filters['assignee_name'], '$options': 'i'}
            _apply_date_range(primary_filters, 'createdTimeStamp', filters)

        elif collection == "members":
            if 'role' in filters and isinstance(filters['role'], str):
                primary_filters['role'] = {'$regex': f"^{filters['role']}$", '$options': 'i'}
            if 'type' in filters and isinstance(filters['type'], str):
                primary_filters['type'] = {'$regex': f"^{filters['type']}$", '$options': 'i'}
            if 'name' in filters and isinstance(filters['name'], str):
                primary_filters['name'] = {'$regex': filters['name'], '$options': 'i'}
            if 'email' in filters and isinstance(filters['email'], str):
                primary_filters['email'] = {'$regex': f"^{filters['email']}", '$options': 'i'}
            if 'project_name' in filters and isinstance(filters['project_name'], str):
                primary_filters['project.name'] = {'$regex': filters['project_name'], '$options': 'i'}
            if 'staff_name' in filters and isinstance(filters['staff_name'], str):
                primary_filters['staff.name'] = {'$regex': filters['staff_name'], '$options': 'i'}
            _apply_date_range(primary_filters, 'joiningDate', filters)

        elif collection == "projectState":
            if 'name' in filters and isinstance(filters['name'], str):
                primary_filters['name'] = {'$regex': filters['name'], '$options': 'i'}
            if 'sub_state_name' in filters and isinstance(filters['sub_state_name'], str):
                primary_filters['subStates.name'] = {'$regex': filters['sub_state_name'], '$options': 'i'}

        elif collection == "epic":
            if 'priority' in filters:
                primary_filters['priority'] = filters['priority']
            if 'state' in filters:
                # Map logical state filter to embedded field
                primary_filters['state.name'] = filters['state']
            if 'createdBy_name' in filters and isinstance(filters['createdBy_name'], str):
                primary_filters['createdBy.name'] = {'$regex': filters['createdBy_name'], '$options': 'i'}
            if 'title' in filters and isinstance(filters['title'], str):
                primary_filters['title'] = {'$regex': filters['title'], '$options': 'i'}
            if 'label_name' in filters and isinstance(filters['label_name'], str):
                primary_filters['label.name'] = {'$regex': filters['label_name'], '$options': 'i'}
            if 'project_name' in filters and isinstance(filters['project_name'], str):
                primary_filters['project.name'] = {'$regex': filters['project_name'], '$options': 'i'}
            if 'assignee_name' in filters and isinstance(filters['assignee_name'], str):
                # module.assignee can be array of member subdocs
                primary_filters['assignee.name'] = {'$regex': filters['assignee_name'], '$options': 'i'}
            _apply_date_range(primary_filters, 'createdTimeStamp', filters)
            _apply_date_range(primary_filters, 'updatedTimeStamp', filters)

        return primary_filters

    def _extract_secondary_filters(self, filters: Dict[str, Any], collection: str) -> Dict[str, Any]:
        """Extract filters that apply to joined collections, guarded by available relations."""
        s: Dict[str, Any] = {}

        # Project name: allow both embedded project.name and joined alias projectDoc.name
        if 'project_name' in filters and collection == 'project':
            s['$or'] = [
                {'name': {'$regex': filters['project_name'], '$options': 'i'}},
                {'projectDoc.name': {'$regex': filters['project_name'], '$options': 'i'}},
                {'projectName': {'$regex': filters['project_name'], '$options': 'i'}},
            ]
        elif 'project_name' in filters:
            # For non-project collections, match on the joined project document
            s['$or'] = [
                {'project.name': {'$regex': filters['project_name'], '$options': 'i'}},
                {'projectDoc.name': {'$regex': filters['project_name'], '$options': 'i'}},
            ]

        # Assignee name via joined alias 'assignees' (only if relation exists)
        if 'assignee_name' in filters and 'assignee' in REL.get(collection, {}):
            # Prefer embedded assignee names when present; joined alias may be 'assignees'
            s['$or'] = s.get('$or', []) + [
                {'assignee.name': {'$regex': filters['assignee_name'], '$options': 'i'}},
                {'assignees.name': {'$regex': filters['assignee_name'], '$options': 'i'}},
            ]
        # Member role filter when relation exists
        if 'member_role' in filters:
            # For workItem: embedded assignee or joined members
            if collection == 'workItem' and 'assignee' in REL.get(collection, {}):
                s['$or'] = s.get('$or', []) + [
                    {'assignee.role': {'$regex': f"^{filters['member_role']}$", '$options': 'i'}},
                    {'assignees.role': {'$regex': f"^{filters['member_role']}$", '$options': 'i'}},
                ]
            # For project: through members join
            if collection == 'project' and 'members' in REL.get('project', {}):
                s['members.role'] = {'$regex': f"^{filters['member_role']}$", '$options': 'i'}
            # For module: embedded assignee or joined members
            if collection == 'module' and 'assignee' in REL.get('module', {}):
                s['$or'] = s.get('$or', []) + [
                    {'assignee.role': {'$regex': f"^{filters['member_role']}$", '$options': 'i'}},
                    {'assignees.role': {'$regex': f"^{filters['member_role']}$", '$options': 'i'}},
                ]

        # Cycle name filter: prefer embedded cycle.name; support joined aliases
        if 'cycle_name' in filters:
            if collection == 'workItem':
                s['cycle.name'] = {'$regex': filters['cycle_name'], '$options': 'i'}
            elif 'cycle' in REL.get(collection, {}):
                s['cycle.name'] = {'$regex': filters['cycle_name'], '$options': 'i'}
            elif 'cycles' in REL.get(collection, {}):
                s['cycles.name'] = {'$regex': filters['cycle_name'], '$options': 'i'}
            elif collection == 'page' and 'linkedCycle' in REL.get('page', {}):
                s['linkedCycleDocs.name'] = {'$regex': filters['cycle_name'], '$options': 'i'}

        # Module name filter: prefer embedded modules.name; support joined aliases
        if 'module_name' in filters:
            if collection == 'workItem':
                s['modules.name'] = {'$regex': filters['module_name'], '$options': 'i'}
            elif 'module' in REL.get(collection, {}):
                s['module.name'] = {'$regex': filters['module_name'], '$options': 'i'}
            elif 'modules' in REL.get(collection, {}):
                s['modules.name'] = {'$regex': filters['module_name'], '$options': 'i'}
            elif collection == 'page' and 'linkedModule' in REL.get('page', {}):
                s['linkedModuleDocs.name'] = {'$regex': filters['module_name'], '$options': 'i'}

        # Business name via embedded or joined path
        if 'business_name' in filters:
            # Directly embedded business on these collections
            if collection in ('project', 'page'):
                s['$or'] = s.get('$or', []) + [
                    {'business.name': {'$regex': filters['business_name'], '$options': 'i'}},
                    {'projectDoc.business.name': {'$regex': filters['business_name'], '$options': 'i'}},
                    {'projectBusinessName': {'$regex': filters['business_name'], '$options': 'i'}},
                ]
            # For cycle/module: prefer project join to reach project.business.name
            if collection in ('cycle', 'module'):
                s['$or'] = s.get('$or', []) + [
                    {'project.business.name': {'$regex': filters['business_name'], '$options': 'i'}},
                    {'projectDoc.business.name': {'$regex': filters['business_name'], '$options': 'i'}},
                    {'projectBusinessName': {'$regex': filters['business_name'], '$options': 'i'}},
                ]
            # For members: through joined project
            if collection == 'members' and 'project' in REL.get('members', {}):
                s['$or'] = s.get('$or', []) + [
                    {'project.business.name': {'$regex': filters['business_name'], '$options': 'i'}},
                    {'projectDoc.business.name': {'$regex': filters['business_name'], '$options': 'i'}},
                    {'projectBusinessName': {'$regex': filters['business_name'], '$options': 'i'}},
                ]

        # Page linked members: support name filter via joined alias when available
        if collection == 'page' and 'LinkedMembers_0_name' in filters:
            # Interpret as any linked member name regex
            s['linkedMembersDocs.name'] = {'$regex': filters['LinkedMembers_0_name'], '$options': 'i'}

        return s

    def _generate_lookup_stage(self, from_collection: str, target_entity: str, filters: Dict[str, Any]) -> Dict[str, Any]:
        # Deprecated in favor of build_lookup_stage imported from registry
        if from_collection not in REL or target_entity not in REL[from_collection]:
            return {}
        relationship = REL[from_collection][target_entity]
        return build_lookup_stage(relationship["target"], relationship, from_collection)

    def _generate_projection(self, projections: List[str], target_entities: List[str], primary_entity: str) -> Dict[str, Any]:
        """Generate projection object"""
        projection = {"_id": 1}  # Always include ID

        # Add requested projections
        for field in projections:
            if field in ALLOWED_FIELDS.get(primary_entity, {}):
                projection[field] = 1

        # Add target entity fields
        for entity in target_entities:
            if entity in REL.get(primary_entity, {}):
                projection[entity] = 1

        return projection

    def _get_default_projections(self, primary_entity: str) -> List[str]:
        """Return sensible default fields for detail queries per collection.
        Only returns fields that are allow-listed for the given collection.
        """
        defaults_map: Dict[str, List[str]] = {
            "workItem": [
                "displayBugNo", "title", "priority",
                "state.name", "assignee","label.name",
                "project.name", "cycle.name", "modules.name",
                "createdTimeStamp", "estimateSystem", "estimate", "workLogs"
            ],
            "project": [
                "projectDisplayId", "name", "status", "isActive", "isArchived", "createdTimeStamp",
                "createdBy.name", "lead.name", "leadMail", "defaultAsignee.name"
            ],
            "cycle": [
                "title", "status", "startDate", "endDate", "projectName", "projectId"
            ],
            "members": [
                "name", "email", "role", "joiningDate", "projectName", "projectId"
            ],
            "page": [
                "title", "visibility", "createdAt", "projectName", "projectId"
            ],
            "module": [
                "title", "description", "isFavourite", "createdTimeStamp", "projectName", "projectId"
            ],
            "projectState": [
                "name", "subStates.name", "subStates.order"
            ],
            "epic": [
                "title", "priority", "state.name", "createdTimeStamp", "project.name","description","assignee.name","bugNo","label.name"
            ],
            "features": [
                "basicInfo","problemInfo","persona","displayBugNo","requirements","riskAndDependencies","createdBy.name","project.name","createdAt","scope",
                "workItems","userStories","addLink","goals","painPoints","title","description","startDate","endDate","releaseDate","state.name",
                "business.name","lead.name","priority","assignee","label","cycle","modules.name","parent.name","workLogs","estimatesystem","estimate"
            ],
            "userStory":[
                "displayBugNo","userGoal","persona","demographics","feature.name","acceptanceCriteria","epic.name","createdBy.name","createdAt","title","description",
                "state.name","business.name","priority","assignee","label"
            ],
        }

        candidates = defaults_map.get(primary_entity, ["_id"])  # fallback _id

        # Validate against allow-listed fields for safety
        allowed = ALLOWED_FIELDS.get(primary_entity, set())
        validated: List[str] = []
        for field in candidates:
            # Keep only fields that are explicitly allow-listed for primary entity
            if field in allowed:
                validated.append(field)

        # After computing validated, if it's empty, fall back to a minimal safe set
        if not validated:
            minimal = ["title", "priority", "createdTimeStamp"]
            validated = [f for f in minimal if f in allowed]
        return validated

    def _resolve_group_field(self, primary_entity: str, token: str) -> Optional[str]:
        """Map a grouping token to a concrete field path or Mongo expression.

        Returns either a string field path (relative to current doc) or a dict representing
        a MongoDB aggregation expression (e.g., for date bucketing).
        """
        # Date bucket helper
        def date_field_for(entity: str, which: str) -> Optional[str]:
            # which: 'created' | 'updated'
            if entity == 'page':
                return 'createdAt' if which == 'created' else 'updatedAt'
            if entity == 'timeline':
                # timeline stores a single 'timestamp' field for event time
                return 'timestamp'
            # Default to *TimeStamp for other entities
            return 'createdTimeStamp' if which == 'created' else 'updatedTimeStamp'

        def bucket_expr(entity: str, which: str, unit: str):
            field = date_field_for(entity, which)
            if not field:
                return None
            # Prefer $dateTrunc for week/month; for day we can also truncate
            if unit in {'week', 'month', 'day'}:
                return {"$dateTrunc": {"date": f"${field}", "unit": unit}}
            return None

        # Base mappings
        mapping: Dict[str, Dict[str, Any]] = {
            'workItem': {
                'project': 'project.name',
                'assignee': 'assignee.name',
                'cycle': 'cycle.name',
                'module': 'modules.name',
                'state': 'state.name',
                'label': 'label.name',
                'status': 'state.name',  # accept 'status' as synonym for state
                'priority': 'priority',
                'business': 'projectDoc.business.name',  # ensure join if needed
                'created_day': bucket_expr('workItem', 'created', 'day'),
                'created_week': bucket_expr('workItem', 'created', 'week'),
                'created_month': bucket_expr('workItem', 'created', 'month'),
                'updated_day': bucket_expr('workItem', 'updated', 'day'),
                'updated_week': bucket_expr('workItem', 'updated', 'week'),
                'updated_month': bucket_expr('workItem', 'updated', 'month'),
            },
            'project': {
                'status': 'status',
                'business': 'business.name',
                'created_day': bucket_expr('project', 'created', 'day'),
                'created_week': bucket_expr('project', 'created', 'week'),
                'created_month': bucket_expr('project', 'created', 'month'),
                'updated_day': bucket_expr('project', 'updated', 'day'),
                'updated_week': bucket_expr('project', 'updated', 'week'),
                'updated_month': bucket_expr('project', 'updated', 'month'),
            },
            'cycle': {
                'project': 'project.name',
                'status': 'status',
                'created_day': bucket_expr('cycle', 'created', 'day'),
                'created_week': bucket_expr('cycle', 'created', 'week'),
                'created_month': bucket_expr('cycle', 'created', 'month'),
                'updated_day': bucket_expr('cycle', 'updated', 'day'),
                'updated_week': bucket_expr('cycle', 'updated', 'week'),
                'updated_month': bucket_expr('cycle', 'updated', 'month'),
            },
            'page': {
                'project': 'projectDoc.name',
                'cycle': 'linkedCycleDocs.name',
                'module': 'linkedModuleDocs.name',
                'visibility': 'visibility',
                'business': 'projectDoc.business.name',
                'created_day': bucket_expr('page', 'created', 'day'),
                'created_week': bucket_expr('page', 'created', 'week'),
                'created_month': bucket_expr('page', 'created', 'month'),
                'updated_day': bucket_expr('page', 'updated', 'day'),
                'updated_week': bucket_expr('page', 'updated', 'week'),
                'updated_month': bucket_expr('page', 'updated', 'month'),
            },
            'module': {
                'project': 'project.name',
                'business': 'project.business.name',
                'created_day': bucket_expr('module', 'created', 'day'),
                'created_week': bucket_expr('module', 'created', 'week'),
                'created_month': bucket_expr('module', 'created', 'month'),
            },
            'members': {
                'project': 'project.name',
                'business': 'project.business.name',
                'created_day': bucket_expr('members', 'created', 'day'),
                'created_week': bucket_expr('members', 'created', 'week'),
                'created_month': bucket_expr('members', 'created', 'month'),
            },
            'projectState': {
                'project': 'project.name',
                'business': 'project.business.name',
            },
            'timeline': {
                'project': 'project.name',
                'status': 'type',
                'assignee': 'user.name',
                'created_day': bucket_expr('timeline', 'created', 'day'),
                'created_week': bucket_expr('timeline', 'created', 'week'),
                'created_month': bucket_expr('timeline', 'created', 'month'),
                'updated_day': bucket_expr('timeline', 'updated', 'day'),
                'updated_week': bucket_expr('timeline', 'updated', 'week'),
                'updated_month': bucket_expr('timeline', 'updated', 'month'),
            },
        }
        entity_map = mapping.get(primary_entity, {})
        val = entity_map.get(token)
        # Some bucket_expr entries may be None if field not applicable
        return val if val is not None else None

=======
>>>>>>> fbd75f80
class Planner:
    """Main query planner that orchestrates the entire process"""

    def __init__(self):
        from agent.pipeline import PipelineGenerator
        from agent.intent import LLMIntentParser
        self.generator = PipelineGenerator()
        self.llm_parser = LLMIntentParser()
        self.orchestrator = Orchestrator(tracer_name=__name__, max_parallel=5)

    async def plan_and_execute(self, query: str) -> Dict[str, Any]:
        """Plan and execute a natural language query using the Orchestrator."""
        planner_start_time = perf_counter()
        try:
            # Define step coroutines as closures to capture self
            async def _ensure_connection(ctx: Dict[str, Any]) -> bool:
                await mongodb_tools.connect()
                return True

            async def _parse_intent(ctx: Dict[str, Any]) -> Optional[QueryIntent]:
                return await self.llm_parser.parse(ctx["query"])  # type: ignore[index]

            def _parse_validator(result: Any, _ctx: Dict[str, Any]) -> bool:
                return result is not None

            def _generate_pipeline(ctx: Dict[str, Any]) -> List[Dict[str, Any]]:
                return self.generator.generate_pipeline(ctx["intent"])  # type: ignore[index]

            async def _execute(ctx: Dict[str, Any]) -> Any:
                intent: QueryIntent = ctx["intent"]  # type: ignore[assignment]
                args = {
                    "database": DATABASE_NAME,
                    "collection": intent.primary_entity,
                    "pipeline": ctx["pipeline"],
                }
                return await mongodb_tools.execute_tool("aggregate", args)

            steps: List[StepSpec] = [
                StepSpec(
                    name="ensure_connection",
                    coroutine=as_async(_ensure_connection),
                    requires=(),
                    provides="connected",
                    retries=2,
                    timeout_s=8.0,
                ),
                StepSpec(
                    name="parse_intent",
                    coroutine=as_async(_parse_intent),
                    requires=("query",),
                    provides="intent",
                    timeout_s=15.0,
                    retries=1,
                    validator=_parse_validator,
                ),
                StepSpec(
                    name="generate_pipeline",
                    coroutine=as_async(_generate_pipeline),
                    requires=("intent",),
                    provides="pipeline",
                    timeout_s=5.0,
                ),
                StepSpec(
                    name="execute_query",
                    coroutine=as_async(_execute),
                    requires=("intent", "pipeline"),
                    provides="result",
                    timeout_s=20.0,
                    retries=1,
                ),
            ]

            ctx = await self.orchestrator.run(
                steps,
                initial_context={"query": query},
                correlation_id=f"planner_{hash(query) & 0xFFFFFFFF:x}",
            )

            intent: QueryIntent = ctx["intent"]  # type: ignore[assignment]
            pipeline: List[Dict[str, Any]] = ctx["pipeline"]  # type: ignore[assignment]
            result = ctx.get("result")
            elapsed_ms = (perf_counter() - planner_start_time) * 1000
            print(f"Planner.plan_and_execute for '{query[:50]}...' took {elapsed_ms:.2f} ms")
            return {
                "success": True,
                "intent": intent.__dict__,
                "pipeline": _serialize_pipeline_for_json(pipeline),
                "pipeline_js": _format_pipeline_for_display(pipeline),
                "result": result,
                "planner": "llm",
            }
        except Exception as e:
            elapsed_ms = (perf_counter() - planner_start_time) * 1000
            print(f"Planner.plan_and_execute for '{query[:50]}...' failed in {elapsed_ms:.2f} ms: {e}")
            pass
            return {
                "success": False,
                "error": str(e),
                "query": query,
            }

# Global instance
query_planner = Planner()

async def plan_and_execute_query(query: str) -> Dict[str, Any]:
    """Convenience function to plan and execute queries"""
    return await query_planner.plan_and_execute(query)<|MERGE_RESOLUTION|>--- conflicted
+++ resolved
@@ -7,18 +7,13 @@
 
 import json
 import re
-<<<<<<< HEAD
 from time import perf_counter
-from datetime import datetime, timedelta, timezone
-from typing import Dict, List, Any, Optional, Set
-=======
 from datetime import datetime
 from typing import Dict, List, Any, Optional, Set, TYPE_CHECKING
 
 if TYPE_CHECKING:
     from agent.pipeline import PipelineGenerator
     from agent.intent import LLMIntentParser
->>>>>>> fbd75f80
 import os
 import logging
 from dataclasses import dataclass
@@ -152,2014 +147,6 @@
 
     return "[\n" + ",\n".join(formatted_stages) + "\n]"
 
-<<<<<<< HEAD
-class LLMIntentParser:
-    """LLM-backed intent parser that produces a structured plan compatible with QueryIntent.
-
-    The LLM proposes:
-    - primary_entity
-    - target_entities (relations to join)
-    - filters (normalized keys: status, priority, project_status, cycle_status, page_visibility,
-      project_name, cycle_name, assignee_name, module_name)
-    - aggregations: ["count"|"group"|"summary"]
-    - group_by tokens: ["cycle","project","assignee","status","priority","module"]
-    - projections (subset of allow-listed fields for the primary entity)
-    - sort_order (field -> 1|-1), supported keys: createdTimeStamp, priority, status
-    - limit (int)
-    - wants_details, wants_count
-
-    Safety: we filter LLM output against REL and ALLOWED_FIELDS before use.
-    """
-
-    def __init__(self, model_name: Optional[str] = None):
-        self.model_name = model_name or os.environ.get("QUERY_PLANNER_MODEL", "openai/gpt-oss-120b")
-        # Keep the model reasonably deterministic for planning
-        self.llm = ChatGroq(
-            model=self.model_name,
-            temperature=0,
-            max_tokens=1024,
-            top_p=0.8,
-        )
-
-        # Precompute compact schema context to keep prompts short
-        self.entities: List[str] = list(REL.keys())
-        self.entity_relations: Dict[str, List[str]] = {
-            entity: list(REL.get(entity, {}).keys()) for entity in self.entities
-        }
-        self.allowed_fields: Dict[str, List[str]] = {
-            entity: sorted(list(ALLOWED_FIELDS.get(entity, set()))) for entity in self.entities
-        }
-        # Map common synonyms to canonical entity names to reduce LLM mistakes
-        self.entity_synonyms = {
-            "member": "members",
-            "members": "members",
-            "team": "members",
-            "teammate": "members",
-            "teammates": "members",
-            "assignee": "members",
-            "assignees": "members",
-            "user": "members",
-            "users": "members",
-            "staff": "members",
-            "personnel": "members",
-            "task": "workItem",
-            "tasks": "workItem",
-            "bug": "workItem",
-            "bugs": "workItem",
-            "issue": "workItem",
-            "issues": "workItem",
-            "tickets": "workItem",
-            "ticket": "workItem",
-            "epic" : "epic",
-            "features":"features",
-            "feature":"features",
-            "userstory":"userStory",
-            "story":"userStory",
-        }
-
-    def _is_placeholder(self, v) -> bool:
-        if v is None:
-            return True
-        if not isinstance(v, str):
-            return False
-        s = v.strip().lower()
-        return (
-            s == "" or
-            "?" in s or
-            s.startswith("string") or
-            s in {"none?", "todo?", "n/a", "<none>", "<unknown>"}
-        )
-
-
-    def _normalize_state_value(self, value: str) -> Optional[str]:
-        """Normalize state values to match database enum"""
-        state_map = {
-            "open": "Open",
-            "completed": "Completed",
-            "backlog": "Backlog",
-            "re-raised": "Re-Raised",
-            "re raised": "Re-Raised",
-            "reraised": "Re-Raised",
-            "reopened": "Re-Raised",
-            "re-opened": "Re-Raised",
-            "re opened": "Re-Raised",
-            "in-progress": "In-Progress",
-            "in progress": "In-Progress",
-            "wip": "In-Progress",
-            "verified": "Verified"
-        }
-        return state_map.get(value.lower())
-
-    def _normalize_priority_value(self, value: str) -> Optional[str]:
-        """Normalize priority values to match database enum"""
-        priority_map = {
-            "urgent": "URGENT",
-            "high": "HIGH",
-            "medium": "MEDIUM",
-            "low": "LOW",
-            "none": "NONE"
-        }
-        return priority_map.get(value.lower())
-
-    def _normalize_status_value(self, filter_key: str, value: str) -> Optional[str]:
-        """Normalize status values based on filter type"""
-        if filter_key == "project_status":
-            status_map = {
-                "not_started": "NOT_STARTED",
-                "not started": "NOT_STARTED",
-                "started": "STARTED",
-                "completed": "COMPLETED",
-                "overdue": "OVERDUE"
-            }
-        elif filter_key == "cycle_status":
-            status_map = {
-                "active": "ACTIVE",
-                "upcoming": "UPCOMING",
-                "completed": "COMPLETED"
-            }
-        elif filter_key == "page_visibility":
-            status_map = {
-                "public": "PUBLIC",
-                "private": "PRIVATE",
-                "archived": "ARCHIVED"
-            }
-        else:
-            return None
-
-        return status_map.get(value.lower())
-
-    def _normalize_boolean_value(self, value: str) -> Optional[bool]:
-        """Normalize string booleans to actual booleans"""
-        if value.lower() in ["true", "1", "yes", "on"]:
-            return True
-        elif value.lower() in ["false", "0", "no", "off"]:
-            return False
-        return None
-
-    def _normalize_boolean_value_from_any(self, value) -> Optional[bool]:
-        """Normalize any type of value to boolean"""
-        if isinstance(value, bool):
-            return value
-        elif isinstance(value, str):
-            return self._normalize_boolean_value(value)
-        return None
-
-    def _infer_sort_order_from_query(self, query_text: str) -> Optional[Dict[str, int]]:
-        """Infer sorting preferences from free-form query text.
-
-        Recognizes phrases like:
-        - 'recent', 'latest', 'newest' → createdTimeStamp desc (-1)
-        - 'oldest', 'earliest' → createdTimeStamp asc (1)
-        - 'top N priority' → priority desc (-1)
-        - 'highest priority' → priority desc (-1)
-        - 'top N' with time context → createdTimeStamp desc (-1)
-        """
-        if not query_text:
-            return None
-
-        text = query_text.lower()
-
-        # Priority-based sorting cues (highest priority first)
-        if re.search(r'\b(?:top|highest|most|high)\s+\d*\s*priority\b', text):
-            return {"priority": -1}
-        if re.search(r'\bpriority\s+(?:top|highest|desc|descending)\b', text):
-            return {"priority": -1}
-        if re.search(r'\b(?:lowest|low)\s+priority\b', text):
-            return {"priority": 1}
-            
-        # Direct recency/age cues
-        if re.search(r"\b(recent|latest|newest|most\s+recent|newer\s+first)\b", text):
-            return {"createdTimeStamp": -1}
-        if re.search(r"\b(oldest|earliest|older\s+first)\b", text):
-            return {"createdTimeStamp": 1}
-            
-        # "Top N" without explicit field → assume recent (most common use case)
-        if re.search(r'\btop\s+\d+\b', text) and not re.search(r'\bpriority\b', text):
-            return {"createdTimeStamp": -1}
-
-        # Asc/Desc cues when paired with time/date/created terms
-        mentions_time = re.search(r"\b(time|date|created|creation|timestamp|recent)\b", text) is not None
-        if mentions_time:
-            if re.search(r"\b(desc|descending|new\s*->\s*old|new\s+to\s+old)\b", text):
-                return {"createdTimeStamp": -1}
-            if re.search(r"\b(asc|ascending|old\s*->\s*new|old\s+to\s+new)\b", text):
-                return {"createdTimeStamp": 1}
-
-        return None
-
-
-    async def parse(self, query: str) -> Optional[QueryIntent]:
-        """Use the LLM to produce a structured intent. Returns None on failure."""
-        system = (
-            "You are an expert MongoDB query planner for a Project Management System.\n"
-            "Your task is to convert natural language queries into structured JSON intent objects.\n\n"
-
-            "## DOMAIN CONTEXT\n"
-            "This is a project management system with these main entities:\n"
-            f"- {', '.join(self.entities)}\n\n"
-            "Users ask questions in many different ways. Be flexible with their wording.\n"
-            "Focus on understanding their intent, not exact keywords.\n\n"
-
-            "## KEY RELATIONSHIPS\n"
-            "- Work items belong to projects, cycles, and modules\n"
-            "- Work items are assigned to team members\n"
-            "- Projects contain cycles and modules\n"
-            "- Cycles and modules belong to projects\n"
-            "- Epics contain multiple features and belong to a project lifecycle.\n\n"
-            "- Features are new developments to the product."
-            "- User stories are short, simple descriptions of a feature told from the perspective of the person who desires the new capability, usually a user or customer.\n\n"
-
-            "## VERY IMPORTANT\n"
-            "## AVAILABLE FILTERS (use these exact keys):\n"
-            "- state: Open|Completed|Backlog|Re-Raised|In-Progress|Verified (for workItem)\n"
-            "- priority: URGENT|HIGH|MEDIUM|LOW|NONE (for workItem)\n"
-            "- status: (varies by collection - use appropriate values)\n"
-            "- project_status: NOT_STARTED|STARTED|COMPLETED|OVERDUE (for project)\n"
-            "- cycle_status: ACTIVE|UPCOMING|COMPLETED (for cycle)\n"
-            "- page_visibility: PUBLIC|PRIVATE|ARCHIVED (for page)\n"
-            "- access: (project access levels)\n"
-            "- isActive: true|false (for projects)\n"
-            "- isArchived: true|false (for projects)\n"
-            "- isDefault: true|false (for cycles)\n"
-            "- isFavourite: true|false (for various entities)\n"
-            "- type: (member types)\n"
-            "- role: (member roles)\n"
-            "- visibility: PUBLIC|PRIVATE|ARCHIVED (for pages)\n"
-            "- project_name, cycle_name, assignee_name, module_name\n"
-            "- createdBy_name: (creator names)\n"
-            "- label: (work item labels)\n"
-            "- estimateSystem: TIME|POINTS|etc (for workItem)\n"
-            "- estimate: object with hr/min fields (for workItem)\n"
-            "- workLogs: array of work log entries with user, hours, minutes, description, loggedAt (for workItem)\n\n"
-            "- state_name: Backlog|New|Started|Unstarted|Completed (for epic)\n"
-            "- priority: URGENT|HIGH|MEDIUM|LOW (for epic)\n"
-
-            "## TIME-BASED SORTING (CRITICAL)\n"
-            "Infer sort_order from phrasing when the user implies recency or age.\n"
-            "- 'recent', 'latest', 'newest', 'most recent' → {\"createdTimeStamp\": -1}\n"
-            "- 'oldest', 'earliest', 'older first' → {\"createdTimeStamp\": 1}\n"
-            "- If 'ascending/descending' is mentioned with created/time/date/timestamp, map to 1/-1 respectively on 'createdTimeStamp'.\n"
-            "Only include sort_order when relevant; otherwise set it to null.\n\n"
-
-            "## LIMIT EXTRACTION (CRITICAL)\n"
-            "Extract the result limit intelligently from the user's query:\n"
-            "- 'top N' / 'first N' / 'N items' → limit: N (e.g., 'top 5' → limit: 5)\n"
-            "- 'all' / 'every' / 'list all' → limit: 1000 (high limit to get all results)\n"
-            "- 'a few' / 'some' → limit: 5\n"
-            "- 'several' → limit: 50\n"
-            "- 'one' / 'single' / 'find X' (singular) → limit: 1, fetch_one: true\n"
-            "- No specific mention → limit: 50 (reasonable default)\n"
-            "- For count/aggregation queries → limit: null (no limit needed)\n"
-            "IMPORTANT: When 'top N' is used, also infer appropriate sorting:\n"
-            "  - 'top N' with priority context → sort_order: {\"priority\": -1}\n"
-            "  - 'top N' with date/recent context → sort_order: {\"createdTimeStamp\": -1}\n\n"
-
-            "## NAME EXTRACTION RULES - CRITICAL\n"
-            "ALWAYS extract ONLY the core entity name, NEVER include descriptive phrases:\n"
-            "- Query: 'work items within PMS project' → project_name: 'PMS' (NOT 'PMS project')\n"
-            "- Query: 'tasks from test module' → module_name: 'test' (NOT 'test module')\n"
-            "- Query: 'bugs assigned to alice' → assignee_name: 'alice' (NOT 'alice assigned')\n"
-            "- Query: 'items in upcoming cycle' → cycle_name: 'upcoming' (NOT 'upcoming cycle')\n"
-            "❌ WRONG: {'project_name': 'PMS project'} - this breaks regex matching!\n"
-            "✅ CORRECT: {'project_name': 'PMS'} - this works with regex matching\n\n"
-
-            "## COMPOUND FILTER PARSING\n"
-            "When users write queries like 'cycles where state.active = true':\n"
-            "- 'state.active = true' should map to cycle_status: 'ACTIVE' for cycle entities\n"
-            "- 'state.open = true' should map to state: 'Open' for workItem entities\n"
-            "- 'status.completed = true' should map to project_status: 'COMPLETED' for project entities\n"
-            "- Parse 'entity.field = value' patterns and map to appropriate filter keys\n\n"
-
-            "## COMMON QUERY PATTERNS\n"
-            "- 'Show me X' → list/get details (aggregations: [])\n"
-            "- 'How many X' → count (aggregations: ['count'])\n"
-            "- 'Breakdown by X' → group results (aggregations: ['group'])\n"
-            "- 'X assigned to Y' → filter by assignee name (Y = assignee_name)\n"
-            "- 'X from/in/belonging to/associated with Y' → filter by project/cycle/module name (Y = project_name/cycle_name/module_name)\n"
-            "- 'X in Y status' → filter by status/priority\n"
-            "- 'work items with title containing Z' → filter by title field (Z = search term)\n"
-            "- 'work items with label Z' → filter by label field (Z = exact label value)\n"
-            "- 'find items containing X in title' → {\"primary_entity\": \"workItem\", \"filters\": {\"title\": \"X\"}, \"aggregations\": []}\n"
-            "- 'search for Y in descriptions' → {\"primary_entity\": \"workItem\", \"filters\": {\"description\": \"Y\"}, \"aggregations\": []}\n"
-            "- 'IMPORTANT: For \"containing\" queries, extract ONLY the search term (e.g., \"component\"), not the full phrase'\n"
-            "- 'Y project' → if asking about work items: workItem with project_name filter\n"
-            "  → Context matters: 'details of Y project' vs 'work items associated with Y project'\n"
-            "- 'cycles that are active/currently active' → cycle with cycle_status: 'ACTIVE'\n"
-            "- 'active cycles' → cycle with cycle_status: 'ACTIVE'\n"
-            "- 'what is the email address for X' → members with name filter and email projection\n"
-            "- 'member X' → members entity with name filter\n"
-            "- 'project member X' → members entity with name filter\n"
-            "- 'work items updated in the last 30 days' → {\"primary_entity\": \"workItem\", \"filters\": {\"updatedTimeStamp_from\": \"now-30d\"}}\n"
-            "- 'tasks created since last week' → {\"primary_entity\": \"workItem\", \"filters\": {\"createdTimeStamp_from\": \"last_week\"}}\n"
-            "- 'issues modified after 2024-01-01' → {\"primary_entity\": \"workItem\", \"filters\": {\"updatedTimeStamp_from\": \"2024-01-01\"}}\n"
-            "- 'workItem.last_date >= current_date - 30 days' → {\"primary_entity\": \"workItem\", \"filters\": {\"updatedTimeStamp_from\": \"now-30d\"}}\n\n"
-            
-            "## OUTPUT FORMAT\n"
-            "CRITICAL: Output ONLY the JSON object, nothing else.\n"
-            "CRITICAL: The response must be parseable by json.loads().\n\n"
-            "EXACT JSON structure:\n"
-            "{\n"
-            f'  "primary_entity": "",\n'  # Use a valid default
-            '  "target_entities": [],\n'
-            '  "filters": {},\n'
-            '  "aggregations": [],\n'
-            '  "group_by": [],\n'
-            '  "projections": [],\n'
-            '  "sort_order": null,\n'
-            '  "limit": 50,\n'
-            '  "skip": 0,\n'
-            '  "wants_details": true,\n'
-            '  "wants_count": false,\n'
-            '  "fetch_one": false\n'
-            "}\n\n"
-
-            "## EXAMPLES\n"
-            "- 'show me tasks assigned to alice' → {\"primary_entity\": \"workItem\", \"filters\": {\"assignee_name\": \"alice\"}, \"aggregations\": []}\n"
-            "- 'how many bugs are there' → {\"primary_entity\": \"workItem\", \"aggregations\": [\"count\"]}\n"
-            "- 'count active projects' → {\"primary_entity\": \"project\", \"filters\": {\"project_status\": \"STARTED\"}, \"aggregations\": [\"count\"]}\n"
-            "- 'group tasks by priority' → {\"primary_entity\": \"workItem\", \"aggregations\": [\"group\"], \"group_by\": [\"priority\"]}\n"
-            "- 'show archived projects' → {\"primary_entity\": \"project\", \"filters\": {\"isArchived\": true}, \"aggregations\": []}\n"
-            "- 'find favourite modules' → {\"primary_entity\": \"module\", \"filters\": {\"isFavourite\": true}, \"aggregations\": []}\n"
-            "- 'show work items with bug label' → {\"primary_entity\": \"workItem\", \"filters\": {\"label\": \"bug\"}, \"aggregations\": []}\n"
-            "- 'find work items with title containing component' → {\"primary_entity\": \"workItem\", \"filters\": {\"title\": \"component\"}, \"aggregations\": []}\n"
-            "- 'who created this project' → {\"primary_entity\": \"project\", \"filters\": {\"createdBy_name\": \"john\"}, \"aggregations\": []}\n"
-            "- 'find active cycles' → {\"primary_entity\": \"cycle\", \"filters\": {\"cycle_status\": \"ACTIVE\"}, \"aggregations\": []}\n"
-            "- 'list cycles where state.active = true' → {\"primary_entity\": \"cycle\", \"filters\": {\"cycle_status\": \"ACTIVE\"}, \"aggregations\": []}\n"
-            "- 'list all cycles that currently active' → {\"primary_entity\": \"cycle\", \"filters\": {\"cycle_status\": \"ACTIVE\"}, \"aggregations\": []}\n"
-            "- 'show upcoming cycles' → {\"primary_entity\": \"cycle\", \"filters\": {\"cycle_status\": \"UPCOMING\"}, \"aggregations\": []}\n"
-            "- 'count completed cycles' → {\"primary_entity\": \"cycle\", \"filters\": {\"cycle_status\": \"COMPLETED\"}, \"aggregations\": [\"count\"]}\n"
-            "- 'what is the email address for the project member Vikas' → {\"primary_entity\": \"members\", \"filters\": {\"name\": \"Vikas\"}, \"projections\": [\"email\"], \"aggregations\": []}\n"
-            "- 'what is the role of Vikas in Simpo Builder project' → {\"primary_entity\": \"members\", \"target_entities\": [\"project\"], \"filters\": {\"name\": \"Vikas\", \"business_name\": \"Simpo.ai\"}, \"aggregations\": []}\n"
-            "- 'show members in Simpo project' → {\"primary_entity\": \"members\", \"target_entities\": [\"project\"], \"filters\": {\"project_name\": \"Simpo\"}, \"aggregations\": []}\n\n"
-            "- 'show recent tasks' → {\"primary_entity\": \"workItem\", \"aggregations\": [], \"sort_order\": {\"createdTimeStamp\": -1}}\n"
-            "- 'list oldest projects' → {\"primary_entity\": \"project\", \"aggregations\": [], \"sort_order\": {\"createdTimeStamp\": 1}}\n"
-            "- 'bugs in ascending created order' → {\"primary_entity\": \"workItem\", \"aggregations\": [], \"sort_order\": {\"createdTimeStamp\": 1}}\n"
-            "- 'work items updated in the last 30 days' → {\"primary_entity\": \"workItem\", \"filters\": {\"updatedTimeStamp_from\": \"now-30d\"}, \"aggregations\": []}\n"
-            "- 'tasks created since yesterday' → {\"primary_entity\": \"workItem\", \"filters\": {\"createdTimeStamp_from\": \"yesterday\"}, \"aggregations\": []}\n"
-            "- 'issues from the last week' → {\"primary_entity\": \"workItem\", \"filters\": {\"updatedTimeStamp_from\": \"last_week\"}, \"aggregations\": []}\n"
-            "- 'workItem.last_date >= current_date - 30 days' → {\"primary_entity\": \"workItem\", \"filters\": {\"updatedTimeStamp_from\": \"now-30d\"}, \"aggregations\": []}\n"
-            "- 'top 5 priority work items' → {\"primary_entity\": \"workItem\", \"aggregations\": [], \"sort_order\": {\"priority\": -1}, \"limit\": 5}\n"
-            "- 'first 10 projects' → {\"primary_entity\": \"project\", \"aggregations\": [], \"limit\": 10}\n"
-            "- 'all active cycles' → {\"primary_entity\": \"cycle\", \"filters\": {\"cycle_status\": \"ACTIVE\"}, \"aggregations\": [], \"limit\": 1000}\n"
-            "- 'show me a few bugs' → {\"primary_entity\": \"workItem\", \"filters\": {\"label\": \"bug\"}, \"aggregations\": [], \"limit\": 5}\n"
-            "- 'find one project named X' → {\"primary_entity\": \"project\", \"filters\": {\"name\": \"X\"}, \"aggregations\": [], \"limit\": 1, \"fetch_one\": true}\n"
-            "- 'show work items with estimates' → {\"primary_entity\": \"workItem\", \"projections\": [\"displayBugNo\", \"title\", \"estimate\", \"estimateSystem\"], \"aggregations\": []}\n"
-            "- 'show work logs for tasks' → {\"primary_entity\": \"workItem\", \"projections\": [\"displayBugNo\", \"title\", \"workLogs\"], \"aggregations\": []}\n\n"
-
-            "Always output valid JSON. No explanations, no thinking, just the JSON object."
-        )
-
-        user = f"Convert to JSON: {query}"
-        llm_start_time = perf_counter()
-        try:
-            ai = await self.llm.ainvoke([SystemMessage(content=system), HumanMessage(content=user)])
-            llm_elapsed_ms = (perf_counter() - llm_start_time) * 1000
-            print(f"LLMIntentParser.parse LLM call took {llm_elapsed_ms:.2f} ms")
-            content = ai.content.strip()
-            import re
-            content = re.sub(r'<think>.*?</think>', '', content, flags=re.DOTALL)
-            content = re.sub(r'<think>.*', '', content, flags=re.DOTALL)  # Handle incomplete tags
-
-            # Some models wrap JSON in code fences; strip if present
-            if content.startswith("```"):
-                content = content.strip("`\n").split("\n", 1)[-1]
-                if content.startswith("json\n"):
-                    content = content[5:]
-
-            # Try to find JSON in the response (look for { to } pattern)
-            json_match = re.search(r'\{.*\}', content, re.DOTALL)
-            if json_match:
-                content = json_match.group(0)
-
-            # Ensure we have valid JSON
-            if not content or content.isspace():
-                return None
-
-            data = json.loads(content)
-        except Exception as e:
-            logger.error(f"LLM parsing exception: {e}")
-            return None
-
-        try:
-            # Normalize primary entity synonyms before sanitization
-            if isinstance(data, dict):
-                pe = (data.get("primary_entity") or "").strip()
-                if pe:
-                    data["primary_entity"] = self.entity_synonyms.get(pe.lower(), pe)
-            return await self._sanitize_intent(data, query)
-        except Exception:
-            return None
-
-    async def _sanitize_intent(self, data: Dict[str, Any], original_query: str = "") -> QueryIntent:
-        # Primary entity - trust the LLM's choice unless it's completely invalid
-        requested_primary = (data.get("primary_entity") or "").strip()
-        primary = requested_primary if requested_primary in self.entities else "workItem"
-
-        # Allowed relations for primary
-        allowed_rels = set(self.entity_relations.get(primary, []))
-        target_entities: List[str] = []
-        for rel in (data.get("target_entities") or []):
-            if isinstance(rel, str) and rel.split(".")[0] in allowed_rels:
-                target_entities.append(rel)
-
-        # Simplified filter processing - keep valid filters, expanded to cover all collections
-        raw_filters = data.get("filters") or {}
-        filters: Dict[str, Any] = {}
-
-        # Map legacy 'status' to 'state' for workItem if present
-        if primary == "workItem" and "status" in raw_filters and "state" not in raw_filters:
-            raw_filters["state"] = raw_filters.pop("status")
-
-        # For epic collection, accept 'state_name' as the canonical filter key
-        # and also map legacy 'status' to 'state_name' when provided by LLMs/users
-        if primary == "epic" or primary == "features" or primary == "userStory":
-            if "status" in raw_filters and "state_name" not in raw_filters:
-                raw_filters["state_name"] = raw_filters.pop("status")
-            # Some LLMs may emit 'state' for epics; prefer 'state_name'
-            if "state" in raw_filters and "state_name" not in raw_filters:
-                raw_filters["state_name"] = raw_filters.pop("state")
-
-        # Allow plain 'status' for project/cycle as their canonical status
-        if primary in ("project", "cycle") and "status" in raw_filters:
-            if primary == "project" and "project_status" not in raw_filters:
-                raw_filters["project_status"] = raw_filters["status"]
-            if primary == "cycle" and "cycle_status" not in raw_filters:
-                raw_filters["cycle_status"] = raw_filters["status"]
-
-        if primary in ("workItem","epic","features","userStory") and "label" in raw_filters:
-            raw_filters["label_name"] = raw_filters["label"]
-        # Normalize date filter key synonyms BEFORE validation so they are preserved
-        # Examples the LLM might emit: createdAt_from, created_from, date_to, updated_since, etc.
-        def _normalize_date_filter_keys(primary_entity: str, rf: Dict[str, Any]) -> Dict[str, Any]:
-            normalized: Dict[str, Any] = {}
-            # Determine canonical created/updated fields per entity
-            if primary_entity == "page" or primary_entity == "features" or primary_entity == "userStory":
-                created_field = "createdAt"
-                updated_field = "updatedAt"
-            elif primary_entity == "members":
-                # members commonly use joiningDate
-                created_field = "joiningDate"
-                updated_field = None
-            else:
-                # workItem/project/cycle/module use createdTimeStamp/updatedTimeStamp
-                created_field = "createdTimeStamp"
-                updated_field = "updatedTimeStamp"
-
-            # Supported suffixes indicating range/window semantics
-            suffixes = ("_from", "_to", "_within", "_duration")
-            # Bases that imply created vs updated
-            created_bases = {"created", "createdat", "created_time", "creation", "date", "timestamp"}
-            updated_bases = {"updated", "updatedat", "last_date", "modified", "updated_time"}
-
-            for key, val in rf.items():
-                k = str(key)
-                lk = k.lower()
-                matched_suffix = next((s for s in suffixes if lk.endswith(s)), None)
-                if matched_suffix:
-                    base = lk[: -len(matched_suffix)]
-                    if base in created_bases and created_field:
-                        normalized[f"{created_field}{matched_suffix}"] = val
-                        continue
-                    if base in updated_bases and updated_field:
-                        normalized[f"{updated_field}{matched_suffix}"] = val
-                        continue
-                # Also normalize plain created/updated without suffix if value looks like a window
-                if lk in created_bases and created_field:
-                    normalized[f"{created_field}_from"] = val
-                    continue
-                if lk in updated_bases and updated_field:
-                    normalized[f"{updated_field}_from"] = val
-                    continue
-                # Keep as-is when not a recognized synonym
-                normalized[k] = val
-
-            return normalized
-
-        raw_filters = _normalize_date_filter_keys(primary, raw_filters)
-
-        # Build dynamic known keys from allow-listed fields and common tokens
-        allowed_primary_fields = set(self.allowed_fields.get(primary, []))
-        # Recognize date-like fields for range filters
-        date_like_fields = {f for f in allowed_primary_fields if any(t in f.lower() for t in ["date", "timestamp", "createdat", "updatedat"]) }
-
-        # Base normalized keys across collections
-        known_filter_keys = {
-            # normalized enums/booleans
-            "state", "priority", "project_status", "cycle_status", "page_visibility",
-            "status", "access", "isActive", "isArchived", "isDefault", "isFavourite",
-            "visibility", "locked",
-            # name/title/id style queries
-            "label_name", "title", "name", "displayBugNo", "projectDisplayId", "email",
-            # entity name filters (secondary lookups)
-            "project_name", "cycle_name", "assignee_name", "module_name", "member_role",
-            # actor/name filters
-            "createdBy_name", "lead_name", "leadMail", "business_name",
-            # timeline specific actor/task tokens
-            "actor_name", "work_item_title",
-            "defaultAssignee_name", "defaultAsignee_name", "staff_name",
-            # members specific
-            "role", "type", "joiningDate", "joiningDate_from", "joiningDate_to",
-            #feature_specific
-
-        }
-
-        # Also accept any allow-listed primary fields directly
-        known_filter_keys |= allowed_primary_fields
-        # Add dynamic range keys for each date-like field
-        for f in date_like_fields:
-            known_filter_keys.add(f + "_from")
-            known_filter_keys.add(f + "_to")
-            # Also preserve relative window keys so timeline's timestamp_within is not dropped
-            known_filter_keys.add(f + "_within")
-            known_filter_keys.add(f + "_duration")
-
-        for k, v in raw_filters.items():
-            if k not in known_filter_keys or self._is_placeholder(v):
-                continue
-            # Normalize values where appropriate
-            if k == "state" and isinstance(v, str):
-                normalized_state = self._normalize_state_value(v.strip())
-                if normalized_state:
-                    filters[k] = normalized_state
-            elif k == "priority" and isinstance(v, str):
-                normalized_priority = self._normalize_priority_value(v.strip())
-                if normalized_priority:
-                    filters[k] = normalized_priority
-            elif k in ["project_status", "cycle_status", "page_visibility"] and isinstance(v, str):
-                normalized_status = self._normalize_status_value(k, v.strip())
-                if normalized_status:
-                    filters[k] = normalized_status
-            elif k in ["isActive", "isArchived", "isDefault", "isFavourite", "locked"]:
-                normalized_bool = self._normalize_boolean_value_from_any(v)
-                if normalized_bool is not None:
-                    filters[k] = normalized_bool
-            elif k in ["project_name", "cycle_name", "module_name", "assignee_name", "createdBy_name", "lead_name", "business_name","label_name"] and isinstance(v, str):
-                filters[k] = v.strip()
-            elif isinstance(v, str) and k in {"title", "name", "displayBugNo", "projectDisplayId", "email"}:
-                filters[k] = v.strip()
-            else:
-                # Keep other valid filters (including direct field filters and date range tokens)
-                filters[k] = v
-
-        
-        # Heuristic enrichments from original query text (generalized)
-        oq_text = (original_query or "").lower()
-
-        # 1) Infer grouping from phrasing: "by X", "group by X", "breakdown by X", "per X"
-        inferred_group_by: List[str] = []
-        def _maybe_add_group(token: str):
-            if token in {"project", "priority", "assignee", "cycle", "module", "state", "status", "business"}:
-                if token not in inferred_group_by:
-                    inferred_group_by.append(token)
-
-        # Common phrasings
-        if re.search(r"\b(group\s+by|breakdown\s+by|distribution\s+by|by|per)\s+priority\b", oq_text):
-            _maybe_add_group("priority")
-        if re.search(r"\b(group\s+by|breakdown\s+by|distribution\s+by|by|per)\s+project\b", oq_text):
-            _maybe_add_group("project")
-        if re.search(r"\b(group\s+by|breakdown\s+by|distribution\s+by|by|per)\s+assignee\b", oq_text):
-            _maybe_add_group("assignee")
-        if re.search(r"\b(group\s+by|breakdown\s+by|distribution\s+by|by|per)\s+cycle\b", oq_text):
-            _maybe_add_group("cycle")
-        if re.search(r"\b(group\s+by|breakdown\s+by|distribution\s+by|by|per)\s+module\b", oq_text):
-            _maybe_add_group("module")
-        if re.search(r"\b(group\s+by|breakdown\s+by|distribution\s+by|by|per)\s+(state|status)\b", oq_text):
-            _maybe_add_group("state")
-        if re.search(r"\b(group\s+by|breakdown\s+by|distribution\s+by|by|per)\s+business\b", oq_text):
-            _maybe_add_group("business")
-
-        # Merge with LLM-provided group_by if any
-        if inferred_group_by:
-            existing_group_by = [g for g in (data.get("group_by") or [])]
-            # keep order: inferred first, then any unique extras
-            merged = inferred_group_by + [g for g in existing_group_by if g not in inferred_group_by]
-            data["group_by"] = merged
-
-            # If grouping by priority explicitly, drop conflicting exact priority filters to avoid collapsing buckets
-            if "priority" in merged and "by priority" in oq_text and "priority" in filters:
-                filters.pop("priority", None)
-
-        # 2) Overdue semantics for work items: dueDate < now and not in done-like states
-        if primary == "workItem" and re.search(r"\boverdue\b|\bpast\s+due\b|\blate\b", oq_text):
-            # Only add if user didn't already specify a dueDate bound
-            if "dueDate_to" not in filters:
-                filters["dueDate_to"] = "now"
-            # Exclude commonly done/closed states if user didn't explicitly filter state
-            if "state" not in filters and "state_not" not in filters:
-                filters["state_not"] = ["Completed", "Verified"]
-
-
-        # Aggregations
-        allowed_aggs = {"count", "group", "summary"}
-        aggregations = [a for a in (data.get("aggregations") or []) if a in allowed_aggs]
-
-        # Group by tokens
-        # Extended to support status/visibility/business and date buckets
-        allowed_group = {
-            "cycle", "project", "assignee", "state", "priority", "module",
-            "status", "visibility", "business",
-            "created_day", "created_week", "created_month",
-            "updated_day", "updated_week", "updated_month",
-        }
-        group_by = [g for g in (data.get("group_by") or []) if g in allowed_group]
-
-        # If user grouped by cross-entity tokens, force workItem as base (entity lock)
-        cross_tokens = {"assignee", "project", "cycle", "module", "business"}
-        if any(g in cross_tokens for g in group_by):
-            primary = "workItem"
-
-        # Aggregations & group_by coherence
-        if group_by and "group" not in aggregations:
-            aggregations.insert(0, "group")
-        if not group_by:
-            # drop stray 'group'
-            aggregations = [a for a in aggregations if a != "group"]
-
-        # Projections limited to allow-listed fields for primary
-        allowed_projection_set = set(self.allowed_fields.get(primary, []))
-        projections = [p for p in (data.get("projections") or []) if p in allowed_projection_set][:10]
-
-        # Sort order
-        sort_order = None
-        so = data.get("sort_order") or {}
-        if isinstance(so, dict) and so:
-            key, val = next(iter(so.items()))
-            # Accept synonyms and normalize
-            if primary == "page" or primary == "features" or primary == "userStory":
-                key_map = {
-                    "created": "createdAt",
-                    "createdAt": "createdAt",
-                    "created_time": "createdAt",
-                    "time": "createdAt",
-                    "date": "createdAt",
-                    "timestamp": "updatedAt",
-                }
-            elif primary == "timeline":
-                key_map = {
-                    "created": "timestamp",
-                    "createdAt": "timestamp",
-                    "created_time": "timestamp",
-                    "time": "timestamp",
-                    "date": "timestamp",
-                    "timestamp": "timestamp",
-                }
-            else:
-                key_map = {
-                    "created": "createdTimeStamp",
-                    "createdAt": "createdTimeStamp",
-                    "created_time": "createdTimeStamp",
-                    "time": "createdTimeStamp",
-                    "date": "createdTimeStamp",
-                    "timestamp": "createdTimeStamp",
-                }
-            norm_key = key_map.get(key, key)
-
-            def _norm_dir(v: Any) -> Optional[int]:
-                if v in (1, -1):
-                    return int(v)
-                if isinstance(v, str):
-                    s = v.strip().lower()
-                    if s in {"asc", "ascending", "old->new", "old to new", "old_to_new"}:
-                        return 1
-                    if s in {"desc", "descending", "new->old", "new to old", "new_to_old"}:
-                        return -1
-                return None
-
-            norm_dir = _norm_dir(val)
-            if norm_key in {"createdTimeStamp", "createdAt", "updatedAt", "timestamp", "priority", "state", "status"} and norm_dir in (1, -1):
-                sort_order = {norm_key: norm_dir}
-
-        # Limit - intelligent handling based on query type
-        limit_val = data.get("limit")
-        try:
-            # For count/aggregation-only queries, no limit needed unless specifically requested
-            if aggregations and not wants_details and limit_val is None:
-                limit = None
-            elif limit_val is None or limit_val == 50:
-                # Use default limit when LLM doesn't provide a specific limit
-                limit = 50
-            else:
-                limit = int(limit_val)
-                if limit <= 0:
-                    limit = 50
-                # Cap at 1000 to prevent runaway queries (instead of 100)
-                limit = min(limit, 1000)
-        except Exception:
-            # Last resort fallback: use default limit
-            limit = 50
-
-        # Skip (offset)
-        skip_val = data.get("skip")
-        try:
-            skip = int(skip_val) if skip_val is not None else 0
-            if skip < 0:
-                skip = 0
-        except Exception:
-            skip = 0
-
-        # Details vs count (mutually exclusive) + heuristic for "how many"
-        oq = (original_query or "").lower()
-        wants_details_raw = data.get("wants_details")
-        wants_count_raw = data.get("wants_count")
-        wants_details = bool(wants_details_raw) if wants_details_raw is not None else False
-        wants_count = bool(wants_count_raw) if wants_count_raw is not None else False
-        wants_count = wants_count or ("how many" in oq)
-
-        # Simplified count query handling
-        if wants_count:
-            # For count queries, keep it simple
-            aggregations = ["count"]
-            wants_details = False
-            group_by = []
-            target_entities = []
-            projections = []
-            sort_order = None
-        else:
-            # For non-count queries, ensure consistency
-            if group_by and wants_details_raw is None:
-                wants_details = False
-
-        # Heuristic: timeline TIME_LOGGED queries that mention per-task breakdown should group by work item
-        # This enables questions like "amount of time logged by <user> per task for today"
-        if primary == "timeline":
-            tval = str(filters.get("type", "")).lower()
-            mentions_time = any(k in oq for k in ["time logged", "amount of time", "time spent", "logged time"]) or ("time_logged" in tval)
-            mentions_per_task = any(k in oq for k in ["per task", "by task", "per work item", "by work item", "per ticket", "by ticket", "breakdown"])
-            if mentions_time and (mentions_per_task or ("time_logged" in tval and not group_by)):
-                if "group" not in aggregations:
-                    aggregations = ["group"] + [a for a in aggregations if a != "group"]
-                if not group_by:
-                    group_by = ["work_item_title"]
-                # Grouped summaries don't need wants_details by default
-                wants_details = False
-
-            # Infer missing time window for timeline when the query includes relative periods
-            has_time_window = any(k in filters for k in [
-                "timestamp_from", "timestamp_to", "timestamp_within", "timestamp_duration"
-            ])
-            if not has_time_window:
-                if re.search(r"\btoday\b", oq):
-                    filters["timestamp_within"] = "today"
-                elif re.search(r"\byesterday\b", oq):
-                    filters["timestamp_within"] = "yesterday"
-                elif re.search(r"\bthis\s+week\b", oq):
-                    filters["timestamp_within"] = "this_week"
-                elif re.search(r"\blast\s+week\b", oq):
-                    filters["timestamp_within"] = "last_week"
-                elif re.search(r"\bthis\s+month\b", oq):
-                    filters["timestamp_within"] = "this_month"
-                elif re.search(r"\blast\s+month\b", oq):
-                    filters["timestamp_within"] = "last_month"
-
-        # If no explicit sort provided and no grouping/count, infer time-based sort from phrasing
-        if not sort_order and not group_by and not wants_count:
-            inferred_sort = self._infer_sort_order_from_query(original_query or "")
-            if inferred_sort:
-                # If timeline → map createdTimeStamp to timestamp
-                if primary == "timeline" and "createdTimeStamp" in inferred_sort:
-                    dirv = inferred_sort.get("createdTimeStamp", -1)
-                    sort_order = {"timestamp": dirv}
-                elif primary in ("page", "userStory", "features") and "createdTimeStamp" in inferred_sort:
-                    dirv = inferred_sort.get("createdTimeStamp", -1)
-                    sort_order = {"createdAt": dirv}
-                else:
-                    sort_order = inferred_sort
-
-        # Fetch one heuristic
-        fetch_one = bool(data.get("fetch_one", False)) or (limit == 1)
-
-        return QueryIntent(
-            primary_entity=primary,
-            target_entities=target_entities,
-            filters=filters,
-            aggregations=aggregations,
-            group_by=group_by,
-            projections=projections,
-            sort_order=sort_order,
-            limit=limit,
-            skip=skip,
-            wants_details=wants_details,
-            wants_count=wants_count,
-            fetch_one=fetch_one,
-        )
-
-    async def _disambiguate_name_entity(self, proposed: Dict[str, str]) -> Optional[str]:
-        """Use DB counts across collections to decide which name filter is most plausible.
-
-        Preference order on ties: assignee -> project -> cycle -> module.
-        Returns the chosen filter key or None if inconclusive.
-        """
-        # Build candidate lookups: mapping filter key -> (collection, field)
-        candidates = {
-            "assignee_name": ("members", "name"),
-            "project_name": ("project", "name"),
-            "cycle_name": ("cycle", "name"),
-            "module_name": ("module", "name"),
-        }
-        counts: Dict[str, int] = {}
-        for key, (collection, field) in candidates.items():
-            if key not in proposed:
-                continue
-            value = proposed[key]
-            try:
-                cnt = await self._aggregate_count(collection, {field: {"$regex": value, "$options": "i"}})
-            except Exception:
-                cnt = 0
-            counts[key] = cnt
-
-        if not counts:
-            return None
-
-        # Pick the key with the highest positive count
-        positive = {k: v for k, v in counts.items() if v and v > 0}
-        if not positive:
-            # No evidence; prefer assignee if proposed
-            if "assignee_name" in proposed:
-                return "assignee_name"
-            return None
-
-        # Sort keys by count desc then by preference order
-        preference = {"assignee_name": 0, "project_name": 1, "cycle_name": 2, "module_name": 3}
-        chosen = sorted(positive.items(), key=lambda kv: (-kv[1], preference.get(kv[0], 99)))[0][0]
-        return chosen
-
-    async def _aggregate_count(self, collection: str, match_filter: Dict[str, Any]) -> int:
-        """Run a count via aggregation to avoid needing a dedicated count tool."""
-        db_start_time = perf_counter()
-        try:
-            result = await mongodb_tools.execute_tool("aggregate", {
-                "database": DATABASE_NAME,
-                "collection": collection,
-                "pipeline": [{"$match": match_filter}, {"$count": "total"}]
-            })
-            elapsed_ms = (perf_counter() - db_start_time) * 1000
-            print(f"_aggregate_count on '{collection}' took {elapsed_ms:.2f} ms")
-            if isinstance(result, list) and result and isinstance(result[0], dict) and "total" in result[0]:
-                return int(result[0]["total"])  # type: ignore
-        except Exception:
-            pass
-        return 0
-
-class PipelineGenerator:
-    """Generates MongoDB aggregation pipelines based on query intent and relationships"""
-
-    def __init__(self):
-        self.relationship_cache = {}  # Cache for computed relationship paths
-
-    def _add_comprehensive_lookups(self, pipeline: List[Dict[str, Any]], collection: str, intent: QueryIntent, required_relations: Set[str]):
-        """Add strategic lookups only for relationships that provide clear query benefits"""
-        # Only add strategic relationships that are likely to improve query performance
-        # without adding unnecessary complexity for simple queries
-
-        strategic_relations = {
-            'workItem': {
-                # Only add project if we're doing multi-hop queries or need business context
-                'project': self._needs_multi_hop_context(intent, ['business', 'cycle', 'module']),
-            },
-            'project': {
-                # Only add business if we're grouping by or filtering by business
-                'business': 'business' in (intent.group_by or []) or 'business_name' in (intent.filters or {}),
-            },
-            'cycle': {
-                # Only add project if we're doing complex analysis
-                'project': len(intent.group_by or []) > 1 or intent.wants_details,
-            },
-            'module': {
-                # Only add project if we're doing complex analysis
-                'project': len(intent.group_by or []) > 1 or intent.wants_details,
-            },
-            'members': {
-                # Only add project if we're doing complex analysis
-                'project': len(intent.group_by or []) > 1 or intent.wants_details,
-            },
-            'page': {
-                # Only add project if we're doing complex analysis
-                'project': len(intent.group_by or []) > 1 or intent.wants_details,
-            },
-            'epic': {
-                'project': len(intent.group_by or []) > 1 or intent.wants_details,
-            },
-            'features': {
-                'project': len(intent.group_by or []) > 1 or intent.wants_details,
-                'cycles': self._needs_multi_hop_context(intent, ['cycle']),
-                'modules': self._needs_multi_hop_context(intent, ['module']),
-            }
-        }
-
-        # Get the strategic relations for this collection
-        relations_to_add = strategic_relations.get(collection, {})
-
-        # Only add relations that are actually beneficial for this specific query
-        for relation_name, should_add in relations_to_add.items():
-            if should_add and relation_name in REL.get(collection, {}):
-                # Only add if this relationship isn't already required but would be beneficial
-                if relation_name not in required_relations:
-                    required_relations.add(relation_name)
-
-    def _needs_multi_hop_context(self, intent: QueryIntent, context_fields: List[str]) -> bool:
-        """Check if the query needs multi-hop context for the given fields"""
-        # Check if any context fields are referenced in group_by or filters
-        for field in context_fields:
-            if field in (intent.group_by or []) or f'{field}_name' in (intent.filters or {}):
-                return True
-        return False
-
-    def _should_use_strategic_joins(self, intent: QueryIntent, required_relations: Set[str]) -> bool:
-        """Automatically determine if strategic joins would benefit this query"""
-        # Use strategic joins if:
-        # 1. Query has multiple group_by fields (complex analysis)
-        # 2. Query needs multi-hop context (business, cycle, module context)
-        # 3. Query filters by fields that require joins
-        # 4. Query requests details (indicating complex data needs)
-
-        # Check for multi-hop context needs
-        needs_multi_hop = (
-            self._needs_multi_hop_context(intent, ['business', 'cycle', 'module']) or
-            'business' in (intent.group_by or []) or
-            'business_name' in (intent.filters or {})
-        )
-
-        # Check for complex grouping
-        has_complex_grouping = len(intent.group_by or []) > 1
-
-        # Check for detail requests
-        wants_details = intent.wants_details
-
-        # Check if already has required relations (don't need strategic joins if relations already identified)
-        has_basic_relations = len(required_relations) > 0
-
-        # Use strategic joins if any of these conditions are met
-        return needs_multi_hop or has_complex_grouping or (wants_details and has_basic_relations)
-
-    def generate_pipeline(self, intent: QueryIntent) -> List[Dict[str, Any]]:
-        """Generate MongoDB aggregation pipeline for the given intent"""
-        pipeline: List[Dict[str, Any]] = []
-
-        # Start with the primary collection
-        collection = intent.primary_entity
-
-        # Build sanitized filters once
-        primary_filters = self._extract_primary_filters(intent.filters, collection) if intent.filters else {}
-        secondary_filters = self._extract_secondary_filters(intent.filters, collection) if intent.filters else {}
-
-        # COUNT-ONLY: no group_by, no details → do not add lookups
-        if (("count" in intent.aggregations) or intent.wants_count) and not intent.group_by and not intent.wants_details:
-            # Combine all filters for optimal count query
-            all_filters = {}
-            if primary_filters:
-                all_filters.update(primary_filters)
-            if secondary_filters:
-                all_filters.update(secondary_filters)
-
-            if all_filters:
-                return [{"$match": all_filters}, {"$count": "total"}]
-            else:
-                return [{"$count": "total"}]
-
-        # Add filters for the primary collection
-        if primary_filters:
-            pipeline.append({"$match": primary_filters})
-
-        # Ensure lookups needed by secondary filters or grouping are included
-        required_relations: Set[str] = set()
-
-        # Determine relation tokens per primary collection
-        relation_alias_by_token = {
-            'workItem': {
-                # All are embedded on workItem; no lookup needed for filters/grouping
-                'project': None,
-                'assignee': None,
-                'module': None,
-                'cycle': None,
-                # For business grouping we may need a project join to ensure business name
-                'business': 'project',
-            },
-            'project': {
-                'cycle': 'cycles',
-                'module': 'modules',
-                'assignee': 'members',
-                'page': 'pages',
-                'project': None,
-            },
-            'cycle': {
-                'project': 'project',
-                'business': 'project',
-            },
-            'module': {
-                'project': 'project',
-                'assignee': 'assignee',
-                'business': 'project',
-            },
-            'page': {
-                'project': 'project',  # key in REL is 'project', alias is 'projectDoc'
-                'cycle': 'linkedCycle',
-                'module': 'linkedModule',
-                'business': 'project',
-                'linkedMembers': 'linkedMembers',
-            },
-            'members': {
-                'project': 'project',
-                'business': 'project',
-            },
-            'projectState': {
-                'project': 'project',
-                'business': 'project',
-            },
-            'epic': {
-                'project': 'project',
-                'business': 'project',
-            },
-            'features': {
-                'project': 'project',
-                'business': 'project',
-                'cycle': 'cycles',
-                'module': 'modules',
-            },
-            'userStory': {
-                'project': 'project',
-                'business': 'project',
-            }
-
-        }.get(collection, {})
-
-        # Include explicit target entities requested by the intent (supports multi-hop like "project.cycles")
-        for rel in (intent.target_entities or []):
-            if not isinstance(rel, str) or not rel:
-                continue
-            first_hop = rel.split(".")[0]
-            if first_hop in REL.get(collection, {}):
-                required_relations.add(rel)
-
-        # Filters → relations (map filter tokens to relation alias for this primary)
-        if intent.filters:
-            # For workItem, project/assignee/cycle/modules are embedded; no lookups needed for name filters
-            if collection != 'workItem':
-                if 'project_name' in intent.filters and relation_alias_by_token.get('project') in REL.get(collection, {}):
-                    required_relations.add(relation_alias_by_token['project'])
-                if 'cycle_name' in intent.filters and relation_alias_by_token.get('cycle') in REL.get(collection, {}):
-                    required_relations.add(relation_alias_by_token['cycle'])
-                if 'assignee_name' in intent.filters and relation_alias_by_token.get('assignee') in REL.get(collection, {}):
-                    required_relations.add(relation_alias_by_token['assignee'])
-                if 'module_name' in intent.filters and relation_alias_by_token.get('module') in REL.get(collection, {}):
-                    required_relations.add(relation_alias_by_token['module'])
-                # Business name may require project hop for collections without embedded business
-                if 'business_name' in intent.filters:
-                    # If primary lacks direct business relation, but has project relation, join project
-                    if relation_alias_by_token.get('project') in REL.get(collection, {}):
-                        required_relations.add(relation_alias_by_token['project'])
-                # Page linked members filter requires linkedMembers join
-                if collection == 'page' and 'LinkedMembers_0_name' in intent.filters and relation_alias_by_token.get('linkedMembers') in REL.get(collection, {}):
-                    required_relations.add(relation_alias_by_token['linkedMembers'])
-            if 'member_role' in intent.filters:
-                # Require member join depending on collection
-                if collection == 'workItem' and 'assignee' in REL.get(collection, {}):
-                    required_relations.add('assignee')
-                if collection == 'project' and 'members' in REL.get('project', {}):
-                    required_relations.add('members')
-                if collection == 'module' and 'assignee' in REL.get('module', {}):
-                    required_relations.add('assignee')
-
-            # Multi-hop fallbacks for cycle/module via project when direct relations are absent
-            if 'cycle_name' in intent.filters and ('cycle' not in REL.get(collection, {}) and 'cycles' not in REL.get(collection, {}) and 'linkedCycle' not in REL.get(collection, {})):
-                if 'project' in REL.get(collection, {}) and 'cycles' in REL.get('project', {}):
-                    required_relations.add('project')
-                    required_relations.add('project.cycles')
-            if 'module_name' in intent.filters and ('module' not in REL.get(collection, {}) and 'modules' not in REL.get(collection, {}) and 'linkedModule' not in REL.get(collection, {})):
-                if 'project' in REL.get(collection, {}) and 'modules' in REL.get('project', {}):
-                    required_relations.add('project')
-                    required_relations.add('project.modules')
-
-        # Group-by → relations
-        for token in (intent.group_by or []):
-            # Map grouping token to relation alias for this primary
-            rel_alias = relation_alias_by_token.get(token)
-            if rel_alias and rel_alias in REL.get(collection, {}):
-                required_relations.add(rel_alias)
-            # Multi-hop fallback for grouping keys that require project hop (e.g., cycle/module on workItem)
-            if token == 'cycle' and ('cycle' not in REL.get(collection, {}) and 'cycles' not in REL.get(collection, {})):
-                if 'project' in REL.get(collection, {}) and 'cycles' in REL.get('project', {}):
-                    required_relations.add('project')
-                    required_relations.add('project.cycles')
-            if token == 'module' and ('module' not in REL.get(collection, {}) and 'modules' not in REL.get(collection, {})):
-                if 'project' in REL.get(collection, {}) and 'modules' in REL.get('project', {}):
-                    required_relations.add('project')
-                    required_relations.add('project.modules')
-
-        # Automatically add strategic lookups when they provide clear benefits for this query
-        # Complex joins are now fully automatic based on query requirements
-        if self._should_use_strategic_joins(intent, required_relations):
-            self._add_comprehensive_lookups(pipeline, collection, intent, required_relations)
-
-        # Add relationship lookups (supports multi-hop via dot syntax like project.states)
-        for target_entity in sorted(required_relations):
-            # Allow multi-hop relation names like "project.cycles"
-            hops = target_entity.split(".")
-            current_collection = collection
-            local_prefix = None
-            for hop in hops:
-                if hop not in REL.get(current_collection, {}):
-                    break
-                relationship = REL[current_collection][hop]
-
-                # SAFETY: avoid writing a lookup into an existing scalar field name
-                needs_alias_fix = (
-                    relationship.get("target") == "project"
-                    and current_collection in {"cycle", "module", "page", "members", "projectState"}
-                )
-                if needs_alias_fix:
-                    # Force a safe alias to prevent clobbering embedded project field
-                    relationship = {**relationship, "as": "projectDoc"}
-                lookup = build_lookup_stage(relationship["target"], relationship, current_collection, local_field_prefix=local_prefix)
-                if lookup:
-                    pipeline.append(lookup)
-                    # If array relation, unwind the alias used in $lookup
-                    is_many = bool(relationship.get("isArray") or relationship.get("many", False))
-                    alias_name = relationship.get("as") or relationship.get("alias") or relationship.get("target")
-                    if is_many:
-                        pipeline.append({
-                            "$unwind": {"path": f"${alias_name}", "preserveNullAndEmptyArrays": True}
-                        })
-                    # Set local prefix to the alias for chaining next hop
-                    local_prefix = alias_name
-                current_collection = relationship["target"]
-
-        # Add secondary filters (on joined collections) BEFORE normalizing fields
-        if secondary_filters:
-            pipeline.append({"$match": secondary_filters})
-
-        # Normalize project fields to scalars for safe filtering/printing
-        if intent.primary_entity in {"cycle", "module", "page", "members", "projectState"}:
-            pipeline.append({
-                "$addFields": {
-                    "projectId": {"$ifNull": ["$project._id", {"$first": "$projectDoc._id"}]},
-                    "projectName": {"$ifNull": ["$project.name", {"$first": "$projectDoc.name"}]},
-                    "projectBusinessName": {"$ifNull": ["$project.business.name", {"$first": "$projectDoc.business.name"}]}
-                }
-            })
-
-        # Add grouping if requested
-        if intent.group_by:
-            # Pre-group unwind for embedded arrays that are used as grouping keys
-            # For workItem, assignee is an array subdocument; unwind to get per-assignee buckets
-            if intent.primary_entity == 'workItem' and 'assignee' in intent.group_by:
-                pipeline.append({
-                    "$unwind": {"path": "$assignee", "preserveNullAndEmptyArrays": True}
-                })
-            group_id_expr: Any
-            id_fields: Dict[str, Any] = {}
-            for token in intent.group_by:
-                resolved = self._resolve_group_field(intent.primary_entity, token)
-                if resolved:
-                    # Accept either a field path (str) or a full expression (dict)
-                    if isinstance(resolved, str):
-                        id_fields[token] = f"${resolved}"
-                    else:
-                        id_fields[token] = resolved
-            if not id_fields:
-                # Fallback: do nothing if we can't resolve
-                pass
-            else:
-                group_id_expr = list(id_fields.values())[0] if len(id_fields) == 1 else id_fields
-
-                # Special handling: for timeline TIME_LOGGED breakdowns, sum parsed minutes from newValue
-                is_timeline_time_logged = (
-                    intent.primary_entity == 'timeline' and (
-                        isinstance(intent.filters.get('type'), str) and 'time_logged' in str(intent.filters.get('type')).lower()
-                    )
-                )
-                if is_timeline_time_logged:
-                    # Compute parsed minutes from strings like "1 hr 30 min", "45 min", "2 hr"
-                    pipeline.append({
-                        "$addFields": {
-                            "_parsedMinutes": {
-                                "$let": {
-                                    "vars": {
-                                        "h": {"$regexFind": {"input": "$newValue", "regex": "([0-9]+)\\s*(?:h|hr|hrs|hour|hours)"}},
-                                        "m": {"$regexFind": {"input": "$newValue", "regex": "([0-9]+)\\s*(?:m|min|mins|minute|minutes)"}}
-                                    },
-                                    "in": {
-                                        "$add": [
-                                            {"$multiply": [
-                                                {"$toInt": {"$ifNull": [{"$arrayElemAt": ["$$h.captures", 0]}, 0]}}, 60
-                                            ]},
-                                            {"$toInt": {"$ifNull": [{"$arrayElemAt": ["$$m.captures", 0]}, 0]}}
-                                        ]
-                                    }
-                                }
-                            }
-                        }
-                    })
-                    group_stage: Dict[str, Any] = {
-                        "$group": {
-                            "_id": group_id_expr,
-                            "totalMinutes": {"$sum": "$__parsedMinutes__"}  # placeholder to be replaced
-                        }
-                    }
-                    # Replace placeholder key with the actual parsed minutes field name
-                    group_stage["$group"]["totalMinutes"] = {"$sum": "$_parsedMinutes"}
-                else:
-                    group_stage: Dict[str, Any] = {
-                        "$group": {
-                            "_id": group_id_expr,
-                            "count": {"$sum": 1},
-                        }
-                    }
-                if intent.wants_details:
-                    group_stage["$group"]["items"] = {
-                        "$push": {
-                            "_id": "$_id",
-                            "displayBugNo": "$displayBugNo",
-                            "title": "$title",
-                            "priority": "$priority",
-                            "estimate": "$estimate",
-                            "estimateSystem": "$estimateSystem",
-                            "workLogs": "$workLogs",
-                        }
-                    }
-                pipeline.append(group_stage)
-                # Sorting for grouped results: default to metric desc (count or totalMinutes), allow sorting by grouped keys
-                if intent.sort_order:
-                    sort_key, sort_dir = next(iter(intent.sort_order.items()))
-                    if sort_key in intent.group_by:
-                        # Sort by the grouped key inside _id
-                        if len(id_fields) == 1:
-                            pipeline.append({"$sort": {"_id": sort_dir}})
-                        else:
-                            pipeline.append({"$sort": {f"_id.{sort_key}": sort_dir}})
-                    else:
-                        # Default to the primary metric
-                        if intent.primary_entity == 'timeline' and ('work_item_title' in (intent.group_by or [])) and is_timeline_time_logged:
-                            pipeline.append({"$sort": {"totalMinutes": -1}})
-                        else:
-                            pipeline.append({"$sort": {"count": -1}})
-                else:
-                    if intent.primary_entity == 'timeline' and ('work_item_title' in (intent.group_by or [])) and is_timeline_time_logged:
-                        pipeline.append({"$sort": {"totalMinutes": -1}})
-                    else:
-                        pipeline.append({"$sort": {"count": -1}})
-                # Present a tidy shape
-                project_shape: Dict[str, Any] = {"count": 1}
-                if intent.wants_details:
-                    project_shape["items"] = 1
-                project_shape["group"] = "$_id"
-                # Expose totalMinutes when computed
-                if intent.primary_entity == 'timeline' and ('work_item_title' in (intent.group_by or [])) and is_timeline_time_logged:
-                    project_shape["totalMinutes"] = 1
-                pipeline.append({"$project": project_shape})
-                # Respect limit on grouped results
-                if intent.limit:
-                    pipeline.append({"$limit": intent.limit})
-
-        # Add aggregations like count (skip count when details are requested)
-        if intent.aggregations and not intent.wants_details and not intent.group_by:
-            for agg in intent.aggregations:
-                if agg == 'count':
-                    pipeline.append({"$count": "total"})
-                    return pipeline  # Count is terminal
-
-        # Determine projections for details (skip when grouping since we reshape after $group)
-        effective_projections: List[str] = intent.projections
-        if intent.wants_details and not intent.group_by and not effective_projections:
-            effective_projections = self._get_default_projections(intent.primary_entity)
-
-        # Add sorting (handle custom priority order) — skip if already grouped
-        added_priority_rank = False
-        if intent.sort_order and not intent.group_by:
-            if 'priority' in intent.sort_order:
-                # Only compute rank if priority is part of projections to avoid surprising invisible sorts
-                if (effective_projections and 'priority' in effective_projections) or (not effective_projections):
-                    added_priority_rank = True
-                    pipeline.append({
-                        "$addFields": {
-                            "_priorityRank": {
-                                "$switch": {
-                                    "branches": [
-                                        {"case": {"$eq": ["$priority", "URGENT"]}, "then": 5},
-                                        {"case": {"$eq": ["$priority", "HIGH"]}, "then": 4},
-                                        {"case": {"$eq": ["$priority", "MEDIUM"]}, "then": 3},
-                                        {"case": {"$eq": ["$priority", "LOW"]}, "then": 2},
-                                        {"case": {"$eq": ["$priority", "NONE"]}, "then": 1}
-                                    ],
-                                    "default": 0
-                                }
-                            }
-                        }
-                    })
-                    # Use computed rank for sorting direction provided
-                    direction = intent.sort_order.get('priority', -1)
-                    pipeline.append({"$sort": {"_priorityRank": direction}})
-                else:
-                    pipeline.append({"$sort": intent.sort_order})
-            elif 'state' in intent.sort_order and collection == 'workItem':
-                # Sort by state via embedded state.name.
-                pipeline.append({"$sort": {"state.name": intent.sort_order.get('state', 1)}})
-            else:
-                pipeline.append({"$sort": intent.sort_order})
-
-        # Compute projected aliases for joined relations so projections include them when needed
-        projected_aliases: Set[str] = set()
-        if required_relations:
-            for rel_path in sorted(required_relations):
-                hops = rel_path.split(".")
-                current_collection = collection
-                for hop in hops:
-                    if hop not in REL.get(current_collection, {}):
-                        break
-                    relationship = REL[current_collection][hop]
-                    alias_name = relationship.get("as") or relationship.get("alias") or relationship.get("target")
-                    if alias_name:
-                        projected_aliases.add(alias_name)
-                    current_collection = relationship["target"]
-
-        # Add projections after sorting so computed fields can be hidden
-        if effective_projections and not intent.group_by:
-            projection = self._generate_projection(effective_projections, sorted(list(projected_aliases)), intent.primary_entity)
-            # Ensure we exclude helper fields from output
-            pipeline.append({"$project": projection})
-        # Always remove priority rank helper if it was added
-        if added_priority_rank:
-            pipeline.append({"$unset": "_priorityRank"})
-
-        # Add pagination: skip then limit (only for non-grouped queries; grouped handled above)
-        if not intent.group_by:
-            # Apply skip before limit
-            try:
-                if intent.skip and int(intent.skip) > 0:
-                    pipeline.append({"$skip": int(intent.skip)})
-            except Exception:
-                pass
-            effective_limit = 1 if intent.fetch_one else (intent.limit or None)
-            if effective_limit:
-                pipeline.append({"$limit": int(effective_limit)})
-
-        return pipeline
-
-    def _extract_primary_filters(self, filters: Dict[str, Any], collection: str) -> Dict[str, Any]:
-        """Extract filters that apply to the primary collection"""
-        primary_filters = {}
-
-        # Handle direct _id filters first using $expr with $toObjectId for safety
-        def _is_hex24(s: str) -> bool:
-            try:
-                return isinstance(s, str) and len(s) == 24 and all(c in '0123456789abcdefABCDEF' for c in s)
-            except Exception:
-                return False
-
-        if "_id" in filters:
-            val = filters.get("_id")
-            if isinstance(val, str) and _is_hex24(val):
-                primary_filters["$expr"] = {"$eq": ["$_id", {"$toObjectId": val}]}
-            elif isinstance(val, list):
-                ids = [v for v in val if isinstance(v, str) and _is_hex24(v)]
-                if ids:
-                    primary_filters["$expr"] = {
-                        "$in": [
-                            "$_id",
-                            {"$map": {"input": ids, "as": "id", "in": {"$toObjectId": "$$id"}}}
-                        ]
-                    }
-
-        def _apply_date_range(target: Dict[str, Any], field: str, f: Dict[str, Any]):
-            # Resolve field aliases first
-            from mongo.registry import resolve_field_alias
-            resolved_field = resolve_field_alias(collection, field)
-
-            # Support additional keys:
-            # - {field}_within / {field}_duration: relative window like "last_7_days", "7d", {"last": {"days": 7}}
-            # - allow {field}_from / {field}_to values like "now-7d" or ISO timestamps
-
-            def _parse_relative_window(spec: Any) -> Optional[Dict[str, datetime]]:
-                now = datetime.now(timezone.utc)
-                start: Optional[datetime] = None
-                end: datetime = now
-
-                def _start_of_week(dt: datetime) -> datetime:
-                    dow = dt.weekday()  # Monday=0
-                    sod = datetime(dt.year, dt.month, dt.day, tzinfo=timezone.utc)
-                    return sod - timedelta(days=dow)
-
-                def _start_of_month(dt: datetime) -> datetime:
-                    return datetime(dt.year, dt.month, 1, tzinfo=timezone.utc)
-
-                def _end_of_month(dt: datetime) -> datetime:
-                    if dt.month == 12:
-                        next_month = datetime(dt.year + 1, 1, 1, tzinfo=timezone.utc)
-                    else:
-                        next_month = datetime(dt.year, dt.month + 1, 1, tzinfo=timezone.utc)
-                    return next_month - timedelta(microseconds=1)
-
-                if isinstance(spec, dict) and spec.get("last"):
-                    last_obj = spec.get("last") or {}
-                    days = float(last_obj.get("days", 0) or 0)
-                    hours = float(last_obj.get("hours", 0) or 0)
-                    delta = timedelta(days=days, hours=hours)
-                    if delta.total_seconds() > 0:
-                        start = now - delta
-                        return {"from": start, "to": end}
-                    return None
-
-                if not isinstance(spec, str):
-                    return None
-
-                s = spec.strip().lower().replace("-", "_")
-                if s == "today":
-                    sod = datetime(now.year, now.month, now.day, tzinfo=timezone.utc)
-                    return {"from": sod, "to": end}
-                if s == "yesterday":
-                    sod_today = datetime(now.year, now.month, now.day, tzinfo=timezone.utc)
-                    sod_y = sod_today - timedelta(days=1)
-                    eod_y = sod_today - timedelta(microseconds=1)
-                    return {"from": sod_y, "to": eod_y}
-                if s == "this_week":
-                    return {"from": _start_of_week(now), "to": end}
-                if s == "last_week":
-                    sow_this = _start_of_week(now)
-                    sow_last = sow_this - timedelta(days=7)
-                    eow_last = sow_this - timedelta(microseconds=1)
-                    return {"from": sow_last, "to": eow_last}
-                if s == "this_month":
-                    return {"from": _start_of_month(now), "to": end}
-                if s == "last_month":
-                    som_this = _start_of_month(now)
-                    if som_this.month == 1:
-                        som_last = datetime(som_this.year - 1, 12, 1, tzinfo=timezone.utc)
-                    else:
-                        som_last = datetime(som_this.year, som_this.month - 1, 1, tzinfo=timezone.utc)
-                    eom_last = _end_of_month(som_last)
-                    return {"from": som_last, "to": eom_last}
-
-                m = re.search(r"(last|past)?\s*([0-9]+)\s*(day|days|d|week|weeks|w|month|months|mo|hour|hours|h|year|years|y)", s)
-                if m:
-                    n = int(m.group(2))
-                    unit = m.group(3)
-                    if unit in {"day", "days", "d"}:
-                        start = now - timedelta(days=n)
-                    elif unit in {"week", "weeks", "w"}:
-                        start = now - timedelta(weeks=n)
-                    elif unit in {"month", "months", "mo"}:
-                        start = now - timedelta(days=30 * n)
-                    elif unit in {"hour", "hours", "h"}:
-                        start = now - timedelta(hours=n)
-                    elif unit in {"year", "years", "y"}:
-                        start = now - timedelta(days=365 * n)
-                    if start:
-                        return {"from": start, "to": end}
-
-                m2 = re.fullmatch(r"([0-9]+)\s*(d|h)", s)
-                if m2:
-                    n = int(m2.group(1))
-                    unit = m2.group(2)
-                    if unit == "d":
-                        start = now - timedelta(days=n)
-                    elif unit == "h":
-                        start = now - timedelta(hours=n)
-                    if start:
-                        return {"from": start, "to": end}
-                return None
-
-            def _normalize_bound(val: Any) -> Any:
-                if isinstance(val, (int, float)):
-                    try:
-                        if float(val) > 1e11:
-                            return datetime.fromtimestamp(float(val) / 1000.0, tz=timezone.utc)
-                        return datetime.fromtimestamp(float(val), tz=timezone.utc)
-                    except Exception:
-                        return val
-                if isinstance(val, str):
-                    s = val.strip().lower()
-                    if s == "now":
-                        return datetime.now(timezone.utc)
-                    m = re.fullmatch(r"now\s*[-+]\s*([0-9]+)\s*(d|day|days|h|hour|hours)", s)
-                    if m:
-                        n = int(m.group(1))
-                        unit = m.group(2)
-                        if unit in {"d", "day", "days"}:
-                            return datetime.now(timezone.utc) - timedelta(days=n)
-                        if unit in {"h", "hour", "hours"}:
-                            return datetime.now(timezone.utc) - timedelta(hours=n)
-                    try:
-                        return datetime.fromisoformat(val)
-                    except Exception:
-                        return val
-                return val
-
-            # Look for date range keys using the original field name
-            within = f.get(f"{field}_within") or f.get(f"{field}_duration")
-            gte_key = f.get(f"{field}_from")
-            lte_key = f.get(f"{field}_to")
-
-            if within is not None:
-                rng = _parse_relative_window(within)
-                if rng:
-                    gte_key = gte_key or rng.get("from")
-                    lte_key = lte_key or rng.get("to")
-
-            # Also interpret relative tokens provided directly in _from/_to
-            # e.g. createdTimeStamp_from: "last_week" or updatedTimeStamp_to: "yesterday"
-            if isinstance(gte_key, str):
-                rng_from = _parse_relative_window(gte_key)
-                if rng_from:
-                    gte_key = rng_from.get("from")
-                    # If caller did not specify an upper bound, use the window's natural end
-                    if lte_key is None:
-                        lte_key = rng_from.get("to")
-            if isinstance(lte_key, str):
-                rng_to = _parse_relative_window(lte_key)
-                if rng_to:
-                    lte_key = rng_to.get("to")
-
-            if gte_key is None and lte_key is None:
-                return
-            range_expr: Dict[str, Any] = {}
-            if gte_key is not None:
-                range_expr["$gte"] = _normalize_bound(gte_key)
-            if lte_key is not None:
-                range_expr["$lte"] = _normalize_bound(lte_key)
-            if range_expr:
-                target[resolved_field] = range_expr
-
-        if collection == "workItem":
-            if 'status' in filters:
-                primary_filters['status'] = filters['status']
-            if 'priority' in filters:
-                primary_filters['priority'] = filters['priority']
-            if 'state' in filters:
-                # Map logical state filter to embedded field
-                primary_filters['state.name'] = filters['state']
-            # Exclude states (array) support, mapped to state.name not-in
-            if 'state_not' in filters and isinstance(filters['state_not'], list) and filters['state_not']:
-                primary_filters['state.name'] = primary_filters.get('state.name') or {}
-                # If previously set to a scalar via 'state', turn into $nin with preservation
-                if isinstance(primary_filters['state.name'], str):
-                    primary_filters['state.name'] = {"$in": [primary_filters['state.name']]}
-                # Merge not-in
-                primary_filters['state.name']["$nin"] = filters['state_not']
-            if 'label_name' in filters and isinstance(filters['label_name'], str):
-                primary_filters['label.name'] = {'$regex': filters['label_name'], '$options': 'i'}
-            if 'createdBy_name' in filters and isinstance(filters['createdBy_name'], str):
-                primary_filters['createdBy.name'] = {'$regex': filters['createdBy_name'], '$options': 'i'}
-            if 'title' in filters and isinstance(filters['title'], str):
-                primary_filters['title'] = {'$regex': filters['title'], '$options': 'i'}
-            if 'displayBugNo' in filters and isinstance(filters['displayBugNo'], str):
-                primary_filters['displayBugNo'] = {'$regex': f"^{filters['displayBugNo']}", '$options': 'i'}
-            _apply_date_range(primary_filters, 'createdTimeStamp', filters)
-            _apply_date_range(primary_filters, 'updatedTimeStamp', filters)
-            # Support dueDate ranges uniformly
-            _apply_date_range(primary_filters, 'dueDate', filters)
-
-        elif collection == "project":
-            if 'project_status' in filters:
-                primary_filters['status'] = filters['project_status']
-            if 'status' in filters and 'status' not in primary_filters:
-                primary_filters['status'] = filters['status']
-            if 'isActive' in filters:
-                primary_filters['isActive'] = bool(filters['isActive'])
-            if 'isArchived' in filters:
-                primary_filters['isArchived'] = bool(filters['isArchived'])
-            if 'access' in filters:
-                primary_filters['access'] = filters['access']
-            if 'isFavourite' in filters:
-                # Some schemas use 'favourite' on projects
-                primary_filters['favourite'] = bool(filters['isFavourite'])
-            if 'createdBy_name' in filters and isinstance(filters['createdBy_name'], str):
-                primary_filters['createdBy.name'] = {'$regex': filters['createdBy_name'], '$options': 'i'}
-            if 'lead_name' in filters and isinstance(filters['lead_name'], str):
-                primary_filters['lead.name'] = {'$regex': filters['lead_name'], '$options': 'i'}
-            if 'leadMail' in filters and isinstance(filters['leadMail'], str):
-                primary_filters['leadMail'] = {'$regex': f"^{filters['leadMail']}", '$options': 'i'}
-            if 'projectDisplayId' in filters and isinstance(filters['projectDisplayId'], str):
-                primary_filters['projectDisplayId'] = {'$regex': f"^{filters['projectDisplayId']}", '$options': 'i'}
-            if 'name' in filters and isinstance(filters['name'], str):
-                primary_filters['name'] = {'$regex': filters['name'], '$options': 'i'}
-            if 'business_name' in filters and isinstance(filters['business_name'], str):
-                primary_filters['business.name'] = {'$regex': filters['business_name'], '$options': 'i'}
-            # default assignee (object): allow name filtering
-            if 'defaultAssignee_name' in filters and isinstance(filters['defaultAssignee_name'], str):
-                primary_filters['defaultAsignee.name'] = {'$regex': filters['defaultAssignee_name'], '$options': 'i'}
-            if 'defaultAsignee_name' in filters and isinstance(filters['defaultAsignee_name'], str):
-                primary_filters['defaultAsignee.name'] = {'$regex': filters['defaultAsignee_name'], '$options': 'i'}
-            _apply_date_range(primary_filters, 'createdTimeStamp', filters)
-            _apply_date_range(primary_filters, 'updatedTimeStamp', filters)
-
-        elif collection == "cycle":
-            if 'cycle_status' in filters:
-                primary_filters['status'] = filters['cycle_status']
-            if 'status' in filters and 'status' not in primary_filters:
-                primary_filters['status'] = filters['status']
-            if 'isDefault' in filters:
-                primary_filters['isDefault'] = bool(filters['isDefault'])
-            if 'isFavourite' in filters:
-                primary_filters['isFavourite'] = bool(filters['isFavourite'])
-            if 'title' in filters and isinstance(filters['title'], str):
-                primary_filters['title'] = {'$regex': filters['title'], '$options': 'i'}
-            _apply_date_range(primary_filters, 'startDate', filters)
-            _apply_date_range(primary_filters, 'endDate', filters)
-            _apply_date_range(primary_filters, 'createdTimeStamp', filters)
-            _apply_date_range(primary_filters, 'updatedTimeStamp', filters)
-
-            # Optional duration-based filtering in days: duration_days_from/to
-            dur_from = filters.get('duration_days_from')
-            dur_to = filters.get('duration_days_to')
-            if dur_from is not None or dur_to is not None:
-                dur_bounds: List[Dict[str, Any]] = []
-                dur_expr = {
-                    "$divide": [
-                        {"$subtract": [
-                            {"$ifNull": ["$endDate", "$$NOW"]},
-                            "$startDate"
-                        ]},
-                        86400000
-                    ]
-                }
-                try:
-                    if dur_from is not None:
-                        dur_from_val = float(dur_from)
-                        dur_bounds.append({"$gte": [dur_expr, dur_from_val]})
-                except Exception:
-                    pass
-                try:
-                    if dur_to is not None:
-                        dur_to_val = float(dur_to)
-                        dur_bounds.append({"$lte": [dur_expr, dur_to_val]})
-                except Exception:
-                    pass
-                if dur_bounds:
-                    expr = {"$and": dur_bounds} if len(dur_bounds) > 1 else dur_bounds[0]
-                    if "$expr" in primary_filters:
-                        existing = primary_filters["$expr"]
-                        primary_filters["$expr"] = {"$and": [existing, expr]}
-                    else:
-                        primary_filters["$expr"] = expr
-
-        elif collection == "page":
-            if 'page_visibility' in filters:
-                primary_filters['visibility'] = filters['page_visibility']
-            if 'visibility' in filters:
-                primary_filters['visibility'] = filters['visibility']
-            if 'isFavourite' in filters:
-                primary_filters['isFavourite'] = bool(filters['isFavourite'])
-            if 'createdBy_name' in filters and isinstance(filters['createdBy_name'], str):
-                primary_filters['createdBy.name'] = {'$regex': filters['createdBy_name'], '$options': 'i'}
-            if 'locked' in filters:
-                primary_filters['locked'] = bool(filters['locked'])
-            if 'title' in filters and isinstance(filters['title'], str):
-                primary_filters['title'] = {'$regex': filters['title'], '$options': 'i'}
-            _apply_date_range(primary_filters, 'createdAt', filters)
-            _apply_date_range(primary_filters, 'updatedAt', filters)
-
-        elif collection == "module":
-            if 'isFavourite' in filters:
-                primary_filters['isFavourite'] = bool(filters['isFavourite'])
-            if 'title' in filters and isinstance(filters['title'], str):
-                primary_filters['title'] = {'$regex': filters['title'], '$options': 'i'}
-            if 'name' in filters and isinstance(filters['name'], str):
-                primary_filters['name'] = {'$regex': filters['name'], '$options': 'i'}
-            if 'business_name' in filters and isinstance(filters['business_name'], str):
-                primary_filters['business.name'] = {'$regex': filters['business_name'], '$options': 'i'}
-            if 'lead_name' in filters and isinstance(filters['lead_name'], str):
-                primary_filters['lead.name'] = {'$regex': filters['lead_name'], '$options': 'i'}
-            if 'assignee_name' in filters and isinstance(filters['assignee_name'], str):
-                # module.assignee can be array of member subdocs
-                primary_filters['assignee.name'] = {'$regex': filters['assignee_name'], '$options': 'i'}
-            _apply_date_range(primary_filters, 'createdTimeStamp', filters)
-
-        elif collection == "members":
-            if 'role' in filters and isinstance(filters['role'], str):
-                primary_filters['role'] = {'$regex': f"^{filters['role']}$", '$options': 'i'}
-            if 'type' in filters and isinstance(filters['type'], str):
-                primary_filters['type'] = {'$regex': f"^{filters['type']}$", '$options': 'i'}
-            if 'name' in filters and isinstance(filters['name'], str):
-                primary_filters['name'] = {'$regex': filters['name'], '$options': 'i'}
-            if 'email' in filters and isinstance(filters['email'], str):
-                primary_filters['email'] = {'$regex': f"^{filters['email']}", '$options': 'i'}
-            if 'project_name' in filters and isinstance(filters['project_name'], str):
-                primary_filters['project.name'] = {'$regex': filters['project_name'], '$options': 'i'}
-            if 'staff_name' in filters and isinstance(filters['staff_name'], str):
-                primary_filters['staff.name'] = {'$regex': filters['staff_name'], '$options': 'i'}
-            _apply_date_range(primary_filters, 'joiningDate', filters)
-
-        elif collection == "projectState":
-            if 'name' in filters and isinstance(filters['name'], str):
-                primary_filters['name'] = {'$regex': filters['name'], '$options': 'i'}
-            if 'sub_state_name' in filters and isinstance(filters['sub_state_name'], str):
-                primary_filters['subStates.name'] = {'$regex': filters['sub_state_name'], '$options': 'i'}
-
-        elif collection == "epic":
-            if 'priority' in filters:
-                primary_filters['priority'] = filters['priority']
-            if 'state' in filters:
-                # Map logical state filter to embedded field
-                primary_filters['state.name'] = filters['state']
-            if 'createdBy_name' in filters and isinstance(filters['createdBy_name'], str):
-                primary_filters['createdBy.name'] = {'$regex': filters['createdBy_name'], '$options': 'i'}
-            if 'title' in filters and isinstance(filters['title'], str):
-                primary_filters['title'] = {'$regex': filters['title'], '$options': 'i'}
-            if 'label_name' in filters and isinstance(filters['label_name'], str):
-                primary_filters['label.name'] = {'$regex': filters['label_name'], '$options': 'i'}
-            if 'project_name' in filters and isinstance(filters['project_name'], str):
-                primary_filters['project.name'] = {'$regex': filters['project_name'], '$options': 'i'}
-            if 'assignee_name' in filters and isinstance(filters['assignee_name'], str):
-                # module.assignee can be array of member subdocs
-                primary_filters['assignee.name'] = {'$regex': filters['assignee_name'], '$options': 'i'}
-            _apply_date_range(primary_filters, 'createdTimeStamp', filters)
-            _apply_date_range(primary_filters, 'updatedTimeStamp', filters)
-
-        return primary_filters
-
-    def _extract_secondary_filters(self, filters: Dict[str, Any], collection: str) -> Dict[str, Any]:
-        """Extract filters that apply to joined collections, guarded by available relations."""
-        s: Dict[str, Any] = {}
-
-        # Project name: allow both embedded project.name and joined alias projectDoc.name
-        if 'project_name' in filters and collection == 'project':
-            s['$or'] = [
-                {'name': {'$regex': filters['project_name'], '$options': 'i'}},
-                {'projectDoc.name': {'$regex': filters['project_name'], '$options': 'i'}},
-                {'projectName': {'$regex': filters['project_name'], '$options': 'i'}},
-            ]
-        elif 'project_name' in filters:
-            # For non-project collections, match on the joined project document
-            s['$or'] = [
-                {'project.name': {'$regex': filters['project_name'], '$options': 'i'}},
-                {'projectDoc.name': {'$regex': filters['project_name'], '$options': 'i'}},
-            ]
-
-        # Assignee name via joined alias 'assignees' (only if relation exists)
-        if 'assignee_name' in filters and 'assignee' in REL.get(collection, {}):
-            # Prefer embedded assignee names when present; joined alias may be 'assignees'
-            s['$or'] = s.get('$or', []) + [
-                {'assignee.name': {'$regex': filters['assignee_name'], '$options': 'i'}},
-                {'assignees.name': {'$regex': filters['assignee_name'], '$options': 'i'}},
-            ]
-        # Member role filter when relation exists
-        if 'member_role' in filters:
-            # For workItem: embedded assignee or joined members
-            if collection == 'workItem' and 'assignee' in REL.get(collection, {}):
-                s['$or'] = s.get('$or', []) + [
-                    {'assignee.role': {'$regex': f"^{filters['member_role']}$", '$options': 'i'}},
-                    {'assignees.role': {'$regex': f"^{filters['member_role']}$", '$options': 'i'}},
-                ]
-            # For project: through members join
-            if collection == 'project' and 'members' in REL.get('project', {}):
-                s['members.role'] = {'$regex': f"^{filters['member_role']}$", '$options': 'i'}
-            # For module: embedded assignee or joined members
-            if collection == 'module' and 'assignee' in REL.get('module', {}):
-                s['$or'] = s.get('$or', []) + [
-                    {'assignee.role': {'$regex': f"^{filters['member_role']}$", '$options': 'i'}},
-                    {'assignees.role': {'$regex': f"^{filters['member_role']}$", '$options': 'i'}},
-                ]
-
-        # Cycle name filter: prefer embedded cycle.name; support joined aliases
-        if 'cycle_name' in filters:
-            if collection == 'workItem':
-                s['cycle.name'] = {'$regex': filters['cycle_name'], '$options': 'i'}
-            elif 'cycle' in REL.get(collection, {}):
-                s['cycle.name'] = {'$regex': filters['cycle_name'], '$options': 'i'}
-            elif 'cycles' in REL.get(collection, {}):
-                s['cycles.name'] = {'$regex': filters['cycle_name'], '$options': 'i'}
-            elif collection == 'page' and 'linkedCycle' in REL.get('page', {}):
-                s['linkedCycleDocs.name'] = {'$regex': filters['cycle_name'], '$options': 'i'}
-
-        # Module name filter: prefer embedded modules.name; support joined aliases
-        if 'module_name' in filters:
-            if collection == 'workItem':
-                s['modules.name'] = {'$regex': filters['module_name'], '$options': 'i'}
-            elif 'module' in REL.get(collection, {}):
-                s['module.name'] = {'$regex': filters['module_name'], '$options': 'i'}
-            elif 'modules' in REL.get(collection, {}):
-                s['modules.name'] = {'$regex': filters['module_name'], '$options': 'i'}
-            elif collection == 'page' and 'linkedModule' in REL.get('page', {}):
-                s['linkedModuleDocs.name'] = {'$regex': filters['module_name'], '$options': 'i'}
-
-        # Business name via embedded or joined path
-        if 'business_name' in filters:
-            # Directly embedded business on these collections
-            if collection in ('project', 'page'):
-                s['$or'] = s.get('$or', []) + [
-                    {'business.name': {'$regex': filters['business_name'], '$options': 'i'}},
-                    {'projectDoc.business.name': {'$regex': filters['business_name'], '$options': 'i'}},
-                    {'projectBusinessName': {'$regex': filters['business_name'], '$options': 'i'}},
-                ]
-            # For cycle/module: prefer project join to reach project.business.name
-            if collection in ('cycle', 'module'):
-                s['$or'] = s.get('$or', []) + [
-                    {'project.business.name': {'$regex': filters['business_name'], '$options': 'i'}},
-                    {'projectDoc.business.name': {'$regex': filters['business_name'], '$options': 'i'}},
-                    {'projectBusinessName': {'$regex': filters['business_name'], '$options': 'i'}},
-                ]
-            # For members: through joined project
-            if collection == 'members' and 'project' in REL.get('members', {}):
-                s['$or'] = s.get('$or', []) + [
-                    {'project.business.name': {'$regex': filters['business_name'], '$options': 'i'}},
-                    {'projectDoc.business.name': {'$regex': filters['business_name'], '$options': 'i'}},
-                    {'projectBusinessName': {'$regex': filters['business_name'], '$options': 'i'}},
-                ]
-
-        # Page linked members: support name filter via joined alias when available
-        if collection == 'page' and 'LinkedMembers_0_name' in filters:
-            # Interpret as any linked member name regex
-            s['linkedMembersDocs.name'] = {'$regex': filters['LinkedMembers_0_name'], '$options': 'i'}
-
-        return s
-
-    def _generate_lookup_stage(self, from_collection: str, target_entity: str, filters: Dict[str, Any]) -> Dict[str, Any]:
-        # Deprecated in favor of build_lookup_stage imported from registry
-        if from_collection not in REL or target_entity not in REL[from_collection]:
-            return {}
-        relationship = REL[from_collection][target_entity]
-        return build_lookup_stage(relationship["target"], relationship, from_collection)
-
-    def _generate_projection(self, projections: List[str], target_entities: List[str], primary_entity: str) -> Dict[str, Any]:
-        """Generate projection object"""
-        projection = {"_id": 1}  # Always include ID
-
-        # Add requested projections
-        for field in projections:
-            if field in ALLOWED_FIELDS.get(primary_entity, {}):
-                projection[field] = 1
-
-        # Add target entity fields
-        for entity in target_entities:
-            if entity in REL.get(primary_entity, {}):
-                projection[entity] = 1
-
-        return projection
-
-    def _get_default_projections(self, primary_entity: str) -> List[str]:
-        """Return sensible default fields for detail queries per collection.
-        Only returns fields that are allow-listed for the given collection.
-        """
-        defaults_map: Dict[str, List[str]] = {
-            "workItem": [
-                "displayBugNo", "title", "priority",
-                "state.name", "assignee","label.name",
-                "project.name", "cycle.name", "modules.name",
-                "createdTimeStamp", "estimateSystem", "estimate", "workLogs"
-            ],
-            "project": [
-                "projectDisplayId", "name", "status", "isActive", "isArchived", "createdTimeStamp",
-                "createdBy.name", "lead.name", "leadMail", "defaultAsignee.name"
-            ],
-            "cycle": [
-                "title", "status", "startDate", "endDate", "projectName", "projectId"
-            ],
-            "members": [
-                "name", "email", "role", "joiningDate", "projectName", "projectId"
-            ],
-            "page": [
-                "title", "visibility", "createdAt", "projectName", "projectId"
-            ],
-            "module": [
-                "title", "description", "isFavourite", "createdTimeStamp", "projectName", "projectId"
-            ],
-            "projectState": [
-                "name", "subStates.name", "subStates.order"
-            ],
-            "epic": [
-                "title", "priority", "state.name", "createdTimeStamp", "project.name","description","assignee.name","bugNo","label.name"
-            ],
-            "features": [
-                "basicInfo","problemInfo","persona","displayBugNo","requirements","riskAndDependencies","createdBy.name","project.name","createdAt","scope",
-                "workItems","userStories","addLink","goals","painPoints","title","description","startDate","endDate","releaseDate","state.name",
-                "business.name","lead.name","priority","assignee","label","cycle","modules.name","parent.name","workLogs","estimatesystem","estimate"
-            ],
-            "userStory":[
-                "displayBugNo","userGoal","persona","demographics","feature.name","acceptanceCriteria","epic.name","createdBy.name","createdAt","title","description",
-                "state.name","business.name","priority","assignee","label"
-            ],
-        }
-
-        candidates = defaults_map.get(primary_entity, ["_id"])  # fallback _id
-
-        # Validate against allow-listed fields for safety
-        allowed = ALLOWED_FIELDS.get(primary_entity, set())
-        validated: List[str] = []
-        for field in candidates:
-            # Keep only fields that are explicitly allow-listed for primary entity
-            if field in allowed:
-                validated.append(field)
-
-        # After computing validated, if it's empty, fall back to a minimal safe set
-        if not validated:
-            minimal = ["title", "priority", "createdTimeStamp"]
-            validated = [f for f in minimal if f in allowed]
-        return validated
-
-    def _resolve_group_field(self, primary_entity: str, token: str) -> Optional[str]:
-        """Map a grouping token to a concrete field path or Mongo expression.
-
-        Returns either a string field path (relative to current doc) or a dict representing
-        a MongoDB aggregation expression (e.g., for date bucketing).
-        """
-        # Date bucket helper
-        def date_field_for(entity: str, which: str) -> Optional[str]:
-            # which: 'created' | 'updated'
-            if entity == 'page':
-                return 'createdAt' if which == 'created' else 'updatedAt'
-            if entity == 'timeline':
-                # timeline stores a single 'timestamp' field for event time
-                return 'timestamp'
-            # Default to *TimeStamp for other entities
-            return 'createdTimeStamp' if which == 'created' else 'updatedTimeStamp'
-
-        def bucket_expr(entity: str, which: str, unit: str):
-            field = date_field_for(entity, which)
-            if not field:
-                return None
-            # Prefer $dateTrunc for week/month; for day we can also truncate
-            if unit in {'week', 'month', 'day'}:
-                return {"$dateTrunc": {"date": f"${field}", "unit": unit}}
-            return None
-
-        # Base mappings
-        mapping: Dict[str, Dict[str, Any]] = {
-            'workItem': {
-                'project': 'project.name',
-                'assignee': 'assignee.name',
-                'cycle': 'cycle.name',
-                'module': 'modules.name',
-                'state': 'state.name',
-                'label': 'label.name',
-                'status': 'state.name',  # accept 'status' as synonym for state
-                'priority': 'priority',
-                'business': 'projectDoc.business.name',  # ensure join if needed
-                'created_day': bucket_expr('workItem', 'created', 'day'),
-                'created_week': bucket_expr('workItem', 'created', 'week'),
-                'created_month': bucket_expr('workItem', 'created', 'month'),
-                'updated_day': bucket_expr('workItem', 'updated', 'day'),
-                'updated_week': bucket_expr('workItem', 'updated', 'week'),
-                'updated_month': bucket_expr('workItem', 'updated', 'month'),
-            },
-            'project': {
-                'status': 'status',
-                'business': 'business.name',
-                'created_day': bucket_expr('project', 'created', 'day'),
-                'created_week': bucket_expr('project', 'created', 'week'),
-                'created_month': bucket_expr('project', 'created', 'month'),
-                'updated_day': bucket_expr('project', 'updated', 'day'),
-                'updated_week': bucket_expr('project', 'updated', 'week'),
-                'updated_month': bucket_expr('project', 'updated', 'month'),
-            },
-            'cycle': {
-                'project': 'project.name',
-                'status': 'status',
-                'created_day': bucket_expr('cycle', 'created', 'day'),
-                'created_week': bucket_expr('cycle', 'created', 'week'),
-                'created_month': bucket_expr('cycle', 'created', 'month'),
-                'updated_day': bucket_expr('cycle', 'updated', 'day'),
-                'updated_week': bucket_expr('cycle', 'updated', 'week'),
-                'updated_month': bucket_expr('cycle', 'updated', 'month'),
-            },
-            'page': {
-                'project': 'projectDoc.name',
-                'cycle': 'linkedCycleDocs.name',
-                'module': 'linkedModuleDocs.name',
-                'visibility': 'visibility',
-                'business': 'projectDoc.business.name',
-                'created_day': bucket_expr('page', 'created', 'day'),
-                'created_week': bucket_expr('page', 'created', 'week'),
-                'created_month': bucket_expr('page', 'created', 'month'),
-                'updated_day': bucket_expr('page', 'updated', 'day'),
-                'updated_week': bucket_expr('page', 'updated', 'week'),
-                'updated_month': bucket_expr('page', 'updated', 'month'),
-            },
-            'module': {
-                'project': 'project.name',
-                'business': 'project.business.name',
-                'created_day': bucket_expr('module', 'created', 'day'),
-                'created_week': bucket_expr('module', 'created', 'week'),
-                'created_month': bucket_expr('module', 'created', 'month'),
-            },
-            'members': {
-                'project': 'project.name',
-                'business': 'project.business.name',
-                'created_day': bucket_expr('members', 'created', 'day'),
-                'created_week': bucket_expr('members', 'created', 'week'),
-                'created_month': bucket_expr('members', 'created', 'month'),
-            },
-            'projectState': {
-                'project': 'project.name',
-                'business': 'project.business.name',
-            },
-            'timeline': {
-                'project': 'project.name',
-                'status': 'type',
-                'assignee': 'user.name',
-                'created_day': bucket_expr('timeline', 'created', 'day'),
-                'created_week': bucket_expr('timeline', 'created', 'week'),
-                'created_month': bucket_expr('timeline', 'created', 'month'),
-                'updated_day': bucket_expr('timeline', 'updated', 'day'),
-                'updated_week': bucket_expr('timeline', 'updated', 'week'),
-                'updated_month': bucket_expr('timeline', 'updated', 'month'),
-            },
-        }
-        entity_map = mapping.get(primary_entity, {})
-        val = entity_map.get(token)
-        # Some bucket_expr entries may be None if field not applicable
-        return val if val is not None else None
-
-=======
->>>>>>> fbd75f80
 class Planner:
     """Main query planner that orchestrates the entire process"""
 
