import os
import uuid
from bson.binary import Binary
from dotenv import load_dotenv

# Load environment variables from .env file
load_dotenv()

# Database configuration
DATABASE_NAME = "ProjectManagement"
MONGODB_CONNECTION_STRING = "mongodb://backendInterns:mUXe57JwdugphnEn@4.213.88.219:27017/?authSource=admin"

# Qdrant configuration
QDRANT_API_KEY="eyJhbGciOiJIUzI1NiIsInR5cCI6IkpXVCJ9.eyJhY2Nlc3MiOiJtIn0.pWxytfubjbSDBCTZaH321Eya7qis_tP6sHMAZ3Gki6Y"
QDRANT_URL = "https://dc88ad91-1e1e-48b4-bf73-0e5c1db1cffd.europe-west3-0.gcp.cloud.qdrant.io"  # Default Qdrant URL
QDRANT_COLLECTION_NAME = "pms_collection"  # Collection for page and work item content
EMBEDDING_MODEL = "google/embeddinggemma-300m"  # Sentence transformer model for embeddings
 
# Retrieval packing configuration
# Max tokens to allocate for retrieved context before sending to the LLM
# You can override via env: RAG_CONTEXT_TOKEN_BUDGET
RAG_CONTEXT_TOKEN_BUDGET: int = int(os.getenv("RAG_CONTEXT_TOKEN_BUDGET", "2200"))
class _LazyMongoDBTools:
    """Lazy wrapper to avoid circular imports"""
    def __init__(self):
        self._client = None

    def __getattr__(self, name):
        if self._client is None:
            from mongo.client import direct_mongo_client
            self._client = direct_mongo_client
        return getattr(self._client, name)

# Alias for backward compatibility with existing code
mongodb_tools = _LazyMongoDBTools()

# --- Global business scoping ---
<<<<<<< HEAD
# Business UUID to scope all queries/searches. Set via env BUSINESS_UUID.
# Example: BUSINESS_UUID=3f2504e0-4f89-11d3-9a0c-0305e82c3301
BUSINESS_UUID: str | None = os.getenv("BUSINESS_UUID")

# Whether to enforce business scoping globally (default: True when BUSINESS_UUID is set)
ENFORCE_BUSINESS_FILTER: bool = os.getenv("ENFORCE_BUSINESS_FILTER", "").lower() in ("1", "true", "yes") or bool(BUSINESS_UUID)

# Collections that carry a direct business reference at path 'business._id'
# Collections that directly embed business reference and can be filtered via 'business._id'
# Include timeline since it carries 'business._id' on each event
COLLECTIONS_WITH_DIRECT_BUSINESS = {"project", "workItem", "cycle", "module", "page", "timeline"}
=======
# Business UUID to scope all queries/searches. Set via env 
COLLECTIONS_WITH_DIRECT_BUSINESS = {"project", "workItem", "cycle", "module", "page"}
>>>>>>> c972f090

def uuid_str_to_mongo_binary(uuid_str: str) -> Binary:
    """Convert canonical UUID string to Mongo Binary subtype 3 (legacy UUID).

    Many documents store UUIDs as Binary subtype 3. This returns a Binary value
    suitable for equality matching in queries (e.g., {'business._id': value}).
    """
    if not isinstance(uuid_str, str) or not uuid_str:
        raise ValueError("uuid_str must be a non-empty string")
    u = uuid.UUID(uuid_str)
    # Subtype 3 = OLD_UUID_SUBTYPE in BSON; PyMongo accepts literal 3
    return Binary(u.bytes, subtype=3)
<|MERGE_RESOLUTION|>--- conflicted
+++ resolved
@@ -35,22 +35,8 @@
 mongodb_tools = _LazyMongoDBTools()
 
 # --- Global business scoping ---
-<<<<<<< HEAD
-# Business UUID to scope all queries/searches. Set via env BUSINESS_UUID.
-# Example: BUSINESS_UUID=3f2504e0-4f89-11d3-9a0c-0305e82c3301
-BUSINESS_UUID: str | None = os.getenv("BUSINESS_UUID")
-
-# Whether to enforce business scoping globally (default: True when BUSINESS_UUID is set)
-ENFORCE_BUSINESS_FILTER: bool = os.getenv("ENFORCE_BUSINESS_FILTER", "").lower() in ("1", "true", "yes") or bool(BUSINESS_UUID)
-
-# Collections that carry a direct business reference at path 'business._id'
-# Collections that directly embed business reference and can be filtered via 'business._id'
-# Include timeline since it carries 'business._id' on each event
-COLLECTIONS_WITH_DIRECT_BUSINESS = {"project", "workItem", "cycle", "module", "page", "timeline"}
-=======
 # Business UUID to scope all queries/searches. Set via env 
 COLLECTIONS_WITH_DIRECT_BUSINESS = {"project", "workItem", "cycle", "module", "page"}
->>>>>>> c972f090
 
 def uuid_str_to_mongo_binary(uuid_str: str) -> Binary:
     """Convert canonical UUID string to Mongo Binary subtype 3 (legacy UUID).
