#!/usr/bin/env python3
"""
Intelligent Query Planner for PMS System
Handles natural language queries and generates optimal MongoDB aggregation pipelines
based on the relationship registry
"""

import json
import re
from datetime import datetime, timedelta, timezone
from typing import Dict, List, Any, Optional, Set
import os
from dataclasses import dataclass
<<<<<<< HEAD
from langchain_groq import ChatGroq
=======
import copy

>>>>>>> ffc3939f
from mongo.registry import REL, ALLOWED_FIELDS, build_lookup_stage
from mongo.constants import mongodb_tools, DATABASE_NAME
# from langchain_ollama import ChatOllama
from langchain_core.messages import SystemMessage, HumanMessage
from opentelemetry import trace
from opentelemetry.trace import Status, StatusCode

# Orchestration utilities
from orchestrator import Orchestrator, StepSpec, as_async

# OpenInference semantic conventions (optional)
try:
    from openinference.semconv.trace import SpanAttributes as OI
except Exception:  # Fallback when OpenInference isn't installed
    class _OI:
        INPUT_VALUE = "input.value"
        OUTPUT_VALUE = "output.value"
        TOOL_INPUT = "tool.input"
        TOOL_OUTPUT = "tool.output"
        ERROR_TYPE = "error.type"
        ERROR_MESSAGE = "error.message"

    OI = _OI()
from dotenv import load_dotenv
load_dotenv()
groq_api_key = os.getenv("GROQ_API_KEY")
if not groq_api_key:
    raise ValueError(
        "FATAL: GROQ_API_KEY environment variable not set.\n"
        "Please create a .env file and add your Groq API key to it."
    )

@dataclass
class QueryIntent:
    """Represents the parsed intent of a user query"""
    primary_entity: str  # Main collection/entity (e.g., "workItem", "project")
    target_entities: List[str]  # Related entities to include
    filters: Dict[str, Any]  # Filter conditions
    aggregations: List[str]  # Aggregation operations (count, group, etc.)
    group_by: List[str]  # Grouping keys (e.g., ["cycle"]) when 'group by' present
    projections: List[str]  # Fields to return
    sort_order: Optional[Dict[str, int]]  # Sort specification
    limit: Optional[int]  # Result limit
    skip: Optional[int]  # Result offset for pagination
    wants_details: bool  # Prefer detailed documents over counts
    wants_count: bool  # Whether the user asked for a count
    fetch_one: bool  # Whether the user wants a single specific item

@dataclass
class RelationshipPath:
    """Represents a traversal path through relationships"""
    start_collection: str
    end_collection: str
    path: List[str]  # List of relationship names
    cost: int  # Computational cost of this path
    filters: Dict[str, Any]  # Filters that can be applied at each step


def _serialize_pipeline_for_json(pipeline: List[Dict[str, Any]]) -> List[Dict[str, Any]]:
    """Convert datetime objects in pipeline to JSON-serializable format using MongoDB ISODate format"""
    if not pipeline:
        return pipeline

    def _convert_value(value: Any) -> Any:
        if isinstance(value, datetime):
            # Use MongoDB ISODate format: new ISODate("2025-09-27T01:22:58Z")
            iso_string = value.strftime('%Y-%m-%dT%H:%M:%S.%fZ') if value.microsecond else value.strftime('%Y-%m-%dT%H:%M:%SZ')
            return {"$isodate": iso_string}  # Use a special marker that can be converted to JavaScript
        elif isinstance(value, dict):
            return {k: _convert_value(v) for k, v in value.items()}
        elif isinstance(value, list):
            return [_convert_value(item) for item in value]
        else:
            return value

    return [_convert_value(stage) for stage in pipeline]

def _format_pipeline_for_display(pipeline: List[Dict[str, Any]]) -> str:
    """Format pipeline as JavaScript code for display in MongoDB shell format"""
    if not pipeline:
        return "[]"

    def _format_value(value: Any) -> str:
        if isinstance(value, dict):
            if "$isodate" in value:
                return f'new ISODate("{value["$isodate"]}")'
            else:
                items = []
                for k, v in value.items():
                    formatted_value = _format_value(v)
                    # Don't quote string values that are not meant to be strings
                    if isinstance(v, str) and v in ("true", "false", "null"):
                        items.append(f'"{k}": {formatted_value}')
                    else:
                        items.append(f'"{k}": {formatted_value}')
                return "{" + ", ".join(items) + "}"
        elif isinstance(value, list):
            items = [_format_value(item) for item in value]
            return "[" + ", ".join(items) + "]"
        elif isinstance(value, str):
            return f'"{value}"'
        else:
            return str(value)

    def _format_stage(stage: Dict[str, Any]) -> str:
        stage_name = list(stage.keys())[0]
        stage_value = stage[stage_name]
        stage_content = _format_value(stage_value)
        return f'  {stage_name}: {stage_content}'

    formatted_stages = []
    for i, stage in enumerate(pipeline):
        formatted_stages.append(_format_stage(stage))
        if i < len(pipeline) - 1:
            formatted_stages.append("")

    return "[\n" + ",\n".join(formatted_stages) + "\n]"

class LLMIntentParser:
    """LLM-backed intent parser that produces a structured plan compatible with QueryIntent.

    The LLM proposes:
    - primary_entity
    - target_entities (relations to join)
    - filters (normalized keys: status, priority, project_status, cycle_status, page_visibility,
      project_name, cycle_name, assignee_name, module_name)
    - aggregations: ["count"|"group"|"summary"]
    - group_by tokens: ["cycle","project","assignee","status","priority","module"]
    - projections (subset of allow-listed fields for the primary entity)
    - sort_order (field -> 1|-1), supported keys: createdTimeStamp, priority, status
    - limit (int)
    - wants_details, wants_count

    Safety: we filter LLM output against REL and ALLOWED_FIELDS before use.
    """

    def __init__(self, model_name: Optional[str] = None):
        self.model_name = model_name or os.environ.get("QUERY_PLANNER_MODEL", "qwen3:0.6b-fp16")
        # Keep the model reasonably deterministic for planning
        self.llm = ChatOllama(
            model=self.model_name,
            temperature=0.1,
            num_ctx=4096,
            num_predict=1024,
            top_p=0.8,
            top_k=40,
        )

        # Precompute compact schema context to keep prompts short
        self.entities: List[str] = list(REL.keys())
        self.entity_relations: Dict[str, List[str]] = {
            entity: list(REL.get(entity, {}).keys()) for entity in self.entities
        }
        self.allowed_fields: Dict[str, List[str]] = {
            entity: sorted(list(ALLOWED_FIELDS.get(entity, set()))) for entity in self.entities
        }
        # Map common synonyms to canonical entity names to reduce LLM mistakes
        self.entity_synonyms = {
            "member": "members",
            "members": "members",
            "team": "members",
            "teammate": "members",
            "teammates": "members",
            "assignee": "members",
            "assignees": "members",
            "user": "members",
            "users": "members",
            "staff": "members",
            "personnel": "members",
            "task": "workItem",
            "tasks": "workItem",
            "bug": "workItem",
            "bugs": "workItem",
            "issue": "workItem",
            "issues": "workItem",
            "tickets": "workItem",
            "ticket": "workItem",
        }

    def _is_placeholder(self, v) -> bool:
        if v is None:
            return True
        if not isinstance(v, str):
            return False
        s = v.strip().lower()
        return (
            s == "" or
            "?" in s or
            s.startswith("string") or
            s in {"none?", "todo?", "n/a", "<none>", "<unknown>"}
        )


    def _normalize_state_value(self, value: str) -> Optional[str]:
        """Normalize state values to match database enum"""
        state_map = {
            "open": "Open",
            "completed": "Completed",
            "backlog": "Backlog",
            "re-raised": "Re-Raised",
            "re raised": "Re-Raised",
            "reraised": "Re-Raised",
            "reopened": "Re-Raised",
            "re-opened": "Re-Raised",
            "re opened": "Re-Raised",
            "in-progress": "In-Progress",
            "in progress": "In-Progress",
            "wip": "In-Progress",
            "verified": "Verified"
        }
        return state_map.get(value.lower())

    def _normalize_priority_value(self, value: str) -> Optional[str]:
        """Normalize priority values to match database enum"""
        priority_map = {
            "urgent": "URGENT",
            "high": "HIGH",
            "medium": "MEDIUM",
            "low": "LOW",
            "none": "NONE"
        }
        return priority_map.get(value.lower())

    def _normalize_status_value(self, filter_key: str, value: str) -> Optional[str]:
        """Normalize status values based on filter type"""
        if filter_key == "project_status":
            status_map = {
                "not_started": "NOT_STARTED",
                "not started": "NOT_STARTED",
                "started": "STARTED",
                "completed": "COMPLETED",
                "overdue": "OVERDUE"
            }
        elif filter_key == "cycle_status":
            status_map = {
                "active": "ACTIVE",
                "upcoming": "UPCOMING",
                "completed": "COMPLETED"
            }
        elif filter_key == "page_visibility":
            status_map = {
                "public": "PUBLIC",
                "private": "PRIVATE",
                "archived": "ARCHIVED"
            }
        else:
            return None

        return status_map.get(value.lower())

    def _normalize_boolean_value(self, value: str) -> Optional[bool]:
        """Normalize string booleans to actual booleans"""
        if value.lower() in ["true", "1", "yes", "on"]:
            return True
        elif value.lower() in ["false", "0", "no", "off"]:
            return False
        return None

    def _normalize_boolean_value_from_any(self, value) -> Optional[bool]:
        """Normalize any type of value to boolean"""
        if isinstance(value, bool):
            return value
        elif isinstance(value, str):
            return self._normalize_boolean_value(value)
        return None

    def _infer_sort_order_from_query(self, query_text: str) -> Optional[Dict[str, int]]:
        """Infer time-based sorting preferences from free-form query text.

        Recognizes phrases like 'recent', 'latest', 'newest' → createdTimeStamp desc (-1)
        and 'oldest', 'earliest' → createdTimeStamp asc (1). Also handles
        'ascending/descending' when mentioned alongside time/date/created keywords.
        """
        if not query_text:
            return None

        text = query_text.lower()

        # Direct recency/age cues
        if re.search(r"\b(recent|latest|newest|most\s+recent|newer\s+first)\b", text):
            return {"createdTimeStamp": -1}
        if re.search(r"\b(oldest|earliest|older\s+first)\b", text):
            return {"createdTimeStamp": 1}

        # Asc/Desc cues when paired with time/date/created terms
        mentions_time = re.search(r"\b(time|date|created|creation|timestamp|recent)\b", text) is not None
        if mentions_time:
            if re.search(r"\b(desc|descending|new\s*->\s*old|new\s+to\s+old)\b", text):
                return {"createdTimeStamp": -1}
            if re.search(r"\b(asc|ascending|old\s*->\s*new|old\s+to\s+new)\b", text):
                return {"createdTimeStamp": 1}

        return None

    async def parse(self, query: str) -> Optional[QueryIntent]:
        """Use the LLM to produce a structured intent. Returns None on failure."""
        system = (
            "You are an expert MongoDB query planner for a Project Management System.\n"
            "Your task is to convert natural language queries into structured JSON intent objects.\n\n"

            "## DOMAIN CONTEXT\n"
            "This is a project management system with these main entities:\n"
            f"- {', '.join(self.entities)}\n\n"
            "Users ask questions in many different ways. Be flexible with their wording.\n"
            "Focus on understanding their intent, not exact keywords.\n\n"

            "## KEY RELATIONSHIPS\n"
            "- Work items belong to projects, cycles, and modules\n"
            "- Work items are assigned to team members\n"
            "- Projects contain cycles and modules\n"
            "- Cycles and modules belong to projects\n\n"

            "## VERY IMPORTANT\n"
            "## AVAILABLE FILTERS (use these exact keys):\n"
            "- state: Open|Completed|Backlog|Re-Raised|In-Progress|Verified (for workItem)\n"
            "- priority: URGENT|HIGH|MEDIUM|LOW|NONE (for workItem)\n"
            "- status: (varies by collection - use appropriate values)\n"
            "- project_status: NOT_STARTED|STARTED|COMPLETED|OVERDUE (for project)\n"
            "- cycle_status: ACTIVE|UPCOMING|COMPLETED (for cycle)\n"
            "- page_visibility: PUBLIC|PRIVATE|ARCHIVED (for page)\n"
            "- access: (project access levels)\n"
            "- isActive: true|false (for projects)\n"
            "- isArchived: true|false (for projects)\n"
            "- isDefault: true|false (for cycles)\n"
            "- isFavourite: true|false (for various entities)\n"
            "- type: (member types)\n"
            "- role: (member roles)\n"
            "- visibility: PUBLIC|PRIVATE|ARCHIVED (for pages)\n"
            "- project_name, cycle_name, assignee_name, module_name\n"
            "- createdBy_name: (creator names)\n"
            "- label: (work item labels)\n\n"

            "## TIME-BASED SORTING (CRITICAL)\n"
            "Infer sort_order from phrasing when the user implies recency or age.\n"
            "- 'recent', 'latest', 'newest', 'most recent' → {\"createdTimeStamp\": -1}\n"
            "- 'oldest', 'earliest', 'older first' → {\"createdTimeStamp\": 1}\n"
            "- If 'ascending/descending' is mentioned with created/time/date/timestamp, map to 1/-1 respectively on 'createdTimeStamp'.\n"
            "Only include sort_order when relevant; otherwise set it to null.\n\n"

            "## NAME EXTRACTION RULES - CRITICAL\n"
            "ALWAYS extract ONLY the core entity name, NEVER include descriptive phrases:\n"
            "- Query: 'work items within PMS project' → project_name: 'PMS' (NOT 'PMS project')\n"
            "- Query: 'tasks from test module' → module_name: 'test' (NOT 'test module')\n"
            "- Query: 'bugs assigned to alice' → assignee_name: 'alice' (NOT 'alice assigned')\n"
            "- Query: 'items in upcoming cycle' → cycle_name: 'upcoming' (NOT 'upcoming cycle')\n"
            "❌ WRONG: {'project_name': 'PMS project'} - this breaks regex matching!\n"
            "✅ CORRECT: {'project_name': 'PMS'} - this works with regex matching\n\n"

            "## COMPOUND FILTER PARSING\n"
            "When users write queries like 'cycles where state.active = true':\n"
            "- 'state.active = true' should map to cycle_status: 'ACTIVE' for cycle entities\n"
            "- 'state.open = true' should map to state: 'Open' for workItem entities\n"
            "- 'status.completed = true' should map to project_status: 'COMPLETED' for project entities\n"
            "- Parse 'entity.field = value' patterns and map to appropriate filter keys\n\n"

            "## COMMON QUERY PATTERNS\n"
            "- 'Show me X' → list/get details (aggregations: [])\n"
            "- 'How many X' → count (aggregations: ['count'])\n"
            "- 'Breakdown by X' → group results (aggregations: ['group'])\n"
            "- 'X assigned to Y' → filter by assignee name (Y = assignee_name)\n"
            "- 'X from/in/belonging to/associated with Y' → filter by project/cycle/module name (Y = project_name/cycle_name/module_name)\n"
            "- 'X in Y status' → filter by status/priority\n"
            "- 'work items with title containing Z' → filter by title field (Z = search term)\n"
            "- 'work items with label Z' → filter by label field (Z = exact label value)\n"
            "- 'find items containing X in title' → {\"primary_entity\": \"workItem\", \"filters\": {\"title\": \"X\"}, \"aggregations\": []}\n"
            "- 'search for Y in descriptions' → {\"primary_entity\": \"workItem\", \"filters\": {\"description\": \"Y\"}, \"aggregations\": []}\n"
            "- 'IMPORTANT: For \"containing\" queries, extract ONLY the search term (e.g., \"component\"), not the full phrase'\n"
            "- 'Y project' → if asking about work items: workItem with project_name filter\n"
            "  → Context matters: 'details of Y project' vs 'work items associated with Y project'\n"
            "- 'cycles that are active/currently active' → cycle with cycle_status: 'ACTIVE'\n"
            "- 'active cycles' → cycle with cycle_status: 'ACTIVE'\n"
            "- 'what is the email address for X' → members with name filter and email projection\n"
            "- 'member X' → members entity with name filter\n"
            "- 'project member X' → members entity with name filter\n"
            "- 'work items updated in the last 30 days' → {\"primary_entity\": \"workItem\", \"filters\": {\"updatedTimeStamp_from\": \"now-30d\"}}\n"
            "- 'tasks created since last week' → {\"primary_entity\": \"workItem\", \"filters\": {\"createdTimeStamp_from\": \"last_week\"}}\n"
            "- 'issues modified after 2024-01-01' → {\"primary_entity\": \"workItem\", \"filters\": {\"updatedTimeStamp_from\": \"2024-01-01\"}}\n"
            "- 'workItem.last_date >= current_date - 30 days' → {\"primary_entity\": \"workItem\", \"filters\": {\"updatedTimeStamp_from\": \"now-30d\"}}\n\n"
            
            "## OUTPUT FORMAT\n"
            "CRITICAL: Output ONLY the JSON object, nothing else.\n"
            "CRITICAL: The response must be parseable by json.loads().\n\n"
            "EXACT JSON structure:\n"
            "{\n"
            f'  "primary_entity": "",\n'  # Use a valid default
            '  "target_entities": [],\n'
            '  "filters": {},\n'
            '  "aggregations": [],\n'
            '  "group_by": [],\n'
            '  "projections": [],\n'
            '  "sort_order": null,\n'
            '  "limit": 20,\n'
            '  "skip": 0,\n'
            '  "wants_details": true,\n'
            '  "wants_count": false,\n'
            '  "fetch_one": false\n'
            "}\n\n"

            "## EXAMPLES\n"
            "- 'show me tasks assigned to alice' → {\"primary_entity\": \"workItem\", \"filters\": {\"assignee_name\": \"alice\"}, \"aggregations\": []}\n"
            "- 'how many bugs are there' → {\"primary_entity\": \"workItem\", \"aggregations\": [\"count\"]}\n"
            "- 'count active projects' → {\"primary_entity\": \"project\", \"filters\": {\"project_status\": \"STARTED\"}, \"aggregations\": [\"count\"]}\n"
            "- 'group tasks by priority' → {\"primary_entity\": \"workItem\", \"aggregations\": [\"group\"], \"group_by\": [\"priority\"]}\n"
            "- 'show archived projects' → {\"primary_entity\": \"project\", \"filters\": {\"isArchived\": true}, \"aggregations\": []}\n"
            "- 'find favourite modules' → {\"primary_entity\": \"module\", \"filters\": {\"isFavourite\": true}, \"aggregations\": []}\n"
            "- 'show work items with bug label' → {\"primary_entity\": \"workItem\", \"filters\": {\"label\": \"bug\"}, \"aggregations\": []}\n"
            "- 'find work items with title containing component' → {\"primary_entity\": \"workItem\", \"filters\": {\"title\": \"component\"}, \"aggregations\": []}\n"
            "- 'who created this project' → {\"primary_entity\": \"project\", \"filters\": {\"createdBy_name\": \"john\"}, \"aggregations\": []}\n"
            "- 'find active cycles' → {\"primary_entity\": \"cycle\", \"filters\": {\"cycle_status\": \"ACTIVE\"}, \"aggregations\": []}\n"
            "- 'list cycles where state.active = true' → {\"primary_entity\": \"cycle\", \"filters\": {\"cycle_status\": \"ACTIVE\"}, \"aggregations\": []}\n"
            "- 'list all cycles that currently active' → {\"primary_entity\": \"cycle\", \"filters\": {\"cycle_status\": \"ACTIVE\"}, \"aggregations\": []}\n"
            "- 'show upcoming cycles' → {\"primary_entity\": \"cycle\", \"filters\": {\"cycle_status\": \"UPCOMING\"}, \"aggregations\": []}\n"
            "- 'count completed cycles' → {\"primary_entity\": \"cycle\", \"filters\": {\"cycle_status\": \"COMPLETED\"}, \"aggregations\": [\"count\"]}\n"
            "- 'what is the email address for the project member Vikas' → {\"primary_entity\": \"members\", \"filters\": {\"name\": \"Vikas\"}, \"projections\": [\"email\"], \"aggregations\": []}\n"
            "- 'what is the role of Vikas in Simpo Builder project' → {\"primary_entity\": \"members\", \"target_entities\": [\"project\"], \"filters\": {\"name\": \"Vikas\", \"business_name\": \"Simpo.ai\"}, \"aggregations\": []}\n"
            "- 'show members in Simpo project' → {\"primary_entity\": \"members\", \"target_entities\": [\"project\"], \"filters\": {\"project_name\": \"Simpo\"}, \"aggregations\": []}\n\n"
            "- 'show recent tasks' → {\"primary_entity\": \"workItem\", \"aggregations\": [], \"sort_order\": {\"createdTimeStamp\": -1}}\n"
            "- 'list oldest projects' → {\"primary_entity\": \"project\", \"aggregations\": [], \"sort_order\": {\"createdTimeStamp\": 1}}\n"
            "- 'bugs in ascending created order' → {\"primary_entity\": \"workItem\", \"aggregations\": [], \"sort_order\": {\"createdTimeStamp\": 1}}\n"
            "- 'work items updated in the last 30 days' → {\"primary_entity\": \"workItem\", \"filters\": {\"updatedTimeStamp_from\": \"now-30d\"}, \"aggregations\": []}\n"
            "- 'tasks created since yesterday' → {\"primary_entity\": \"workItem\", \"filters\": {\"createdTimeStamp_from\": \"yesterday\"}, \"aggregations\": []}\n"
            "- 'issues from the last week' → {\"primary_entity\": \"workItem\", \"filters\": {\"updatedTimeStamp_from\": \"last_week\"}, \"aggregations\": []}\n"
            "- 'workItem.last_date >= current_date - 30 days' → {\"primary_entity\": \"workItem\", \"filters\": {\"updatedTimeStamp_from\": \"now-30d\"}, \"aggregations\": []}\n\n"

            "Always output valid JSON. No explanations, no thinking, just the JSON object."
        )

        user = f"Convert to JSON: {query}"

        try:
            ai = await self.llm.ainvoke([SystemMessage(content=system), HumanMessage(content=user)])
            content = ai.content.strip()
            print(f"DEBUG: LLM response: {content}")
            import re
            content = re.sub(r'<think>.*?</think>', '', content, flags=re.DOTALL)
            content = re.sub(r'<think>.*', '', content, flags=re.DOTALL)  # Handle incomplete tags

            # Some models wrap JSON in code fences; strip if present
            if content.startswith("```"):
                content = content.strip("`\n").split("\n", 1)[-1]
                if content.startswith("json\n"):
                    content = content[5:]

            # Try to find JSON in the response (look for { to } pattern)
            json_match = re.search(r'\{.*\}', content, re.DOTALL)
            if json_match:
                content = json_match.group(0)

            # Ensure we have valid JSON
            if not content or content.isspace():
                return None

            data = json.loads(content)
        except Exception as e:
            print(f"DEBUG: LLM parsing exception: {e}")
            return None

        try:
            # Normalize primary entity synonyms before sanitization
            if isinstance(data, dict):
                pe = (data.get("primary_entity") or "").strip()
                if pe:
                    data["primary_entity"] = self.entity_synonyms.get(pe.lower(), pe)
            return await self._sanitize_intent(data, query)
        except Exception:
            return None

    async def _sanitize_intent(self, data: Dict[str, Any], original_query: str = "") -> QueryIntent:
        # Primary entity - trust the LLM's choice unless it's completely invalid
        requested_primary = (data.get("primary_entity") or "").strip()
        primary = requested_primary if requested_primary in self.entities else "workItem"

        # Allowed relations for primary
        allowed_rels = set(self.entity_relations.get(primary, []))
        target_entities: List[str] = []
        for rel in (data.get("target_entities") or []):
            if isinstance(rel, str) and rel.split(".")[0] in allowed_rels:
                target_entities.append(rel)

        # Simplified filter processing - keep valid filters, expanded to cover all collections
        raw_filters = data.get("filters") or {}
        filters: Dict[str, Any] = {}

        # Map legacy 'status' to 'state' for workItem if present
        if primary == "workItem" and "status" in raw_filters and "state" not in raw_filters:
            raw_filters["state"] = raw_filters.pop("status")

        # Allow plain 'status' for project/cycle as their canonical status
        if primary in ("project", "cycle") and "status" in raw_filters:
            if primary == "project" and "project_status" not in raw_filters:
                raw_filters["project_status"] = raw_filters["status"]
            if primary == "cycle" and "cycle_status" not in raw_filters:
                raw_filters["cycle_status"] = raw_filters["status"]

        # Build dynamic known keys from allow-listed fields and common tokens
        allowed_primary_fields = set(self.allowed_fields.get(primary, []))
        # Recognize date-like fields for range filters
        date_like_fields = {f for f in allowed_primary_fields if any(t in f.lower() for t in ["date", "timestamp", "createdat", "updatedat"]) }

        # Base normalized keys across collections
        known_filter_keys = {
            # normalized enums/booleans
            "state", "priority", "project_status", "cycle_status", "page_visibility",
            "status", "access", "isActive", "isArchived", "isDefault", "isFavourite",
            "visibility", "locked",
            # name/title/id style queries
            "label", "title", "name", "displayBugNo", "projectDisplayId", "email",
            # entity name filters (secondary lookups)
            "project_name", "cycle_name", "assignee_name", "module_name", "member_role",
            # actor/name filters
            "createdBy_name", "lead_name", "leadMail", "business_name",
            "defaultAssignee_name", "defaultAsignee_name", "staff_name",
            # members specific
            "role", "type", "joiningDate", "joiningDate_from", "joiningDate_to",
        }

        # Also accept any allow-listed primary fields directly
        known_filter_keys |= allowed_primary_fields
        # Add dynamic range keys for each date-like field
        for f in date_like_fields:
            known_filter_keys.add(f + "_from")
            known_filter_keys.add(f + "_to")

        for k, v in raw_filters.items():
            if k not in known_filter_keys or self._is_placeholder(v):
                continue
            # Normalize values where appropriate
            if k == "state" and isinstance(v, str):
                normalized_state = self._normalize_state_value(v.strip())
                if normalized_state:
                    filters[k] = normalized_state
            elif k == "priority" and isinstance(v, str):
                normalized_priority = self._normalize_priority_value(v.strip())
                if normalized_priority:
                    filters[k] = normalized_priority
            elif k in ["project_status", "cycle_status", "page_visibility"] and isinstance(v, str):
                normalized_status = self._normalize_status_value(k, v.strip())
                if normalized_status:
                    filters[k] = normalized_status
            elif k in ["isActive", "isArchived", "isDefault", "isFavourite", "locked"]:
                normalized_bool = self._normalize_boolean_value_from_any(v)
                if normalized_bool is not None:
                    filters[k] = normalized_bool
            elif k in ["project_name", "cycle_name", "module_name", "assignee_name", "createdBy_name", "lead_name", "business_name"] and isinstance(v, str):
                filters[k] = v.strip()
            elif isinstance(v, str) and k in {"title", "name", "displayBugNo", "projectDisplayId", "email"}:
                filters[k] = v.strip()
            else:
                # Keep other valid filters (including direct field filters and date range tokens)
                filters[k] = v


        # Aggregations
        allowed_aggs = {"count", "group", "summary"}
        aggregations = [a for a in (data.get("aggregations") or []) if a in allowed_aggs]

        # Group by tokens
        allowed_group = {"cycle", "project", "assignee", "state", "priority", "module"}
        group_by = [g for g in (data.get("group_by") or []) if g in allowed_group]

        # If user grouped by cross-entity tokens, force workItem as base (entity lock)
        cross_tokens = {"assignee", "project", "cycle", "module"}
        if any(g in cross_tokens for g in group_by):
            primary = "workItem"

        # Aggregations & group_by coherence
        if group_by and "group" not in aggregations:
            aggregations.insert(0, "group")
        if not group_by:
            # drop stray 'group'
            aggregations = [a for a in aggregations if a != "group"]

        # Projections limited to allow-listed fields for primary
        allowed_projection_set = set(self.allowed_fields.get(primary, []))
        projections = [p for p in (data.get("projections") or []) if p in allowed_projection_set][:10]

        # Sort order
        sort_order = None
        so = data.get("sort_order") or {}
        if isinstance(so, dict) and so:
            key, val = next(iter(so.items()))
            # Accept synonyms and normalize
            key_map = {
                "created": "createdTimeStamp",
                "createdAt": "createdTimeStamp",
                "created_time": "createdTimeStamp",
                "time": "createdTimeStamp",
                "date": "createdTimeStamp",
                "timestamp": "createdTimeStamp",
            }
            norm_key = key_map.get(key, key)

            def _norm_dir(v: Any) -> Optional[int]:
                if v in (1, -1):
                    return int(v)
                if isinstance(v, str):
                    s = v.strip().lower()
                    if s in {"asc", "ascending", "old->new", "old to new", "old_to_new"}:
                        return 1
                    if s in {"desc", "descending", "new->old", "new to old", "new_to_old"}:
                        return -1
                return None

            norm_dir = _norm_dir(val)
            if norm_key in {"createdTimeStamp", "priority", "state", "status"} and norm_dir in (1, -1):
                sort_order = {norm_key: norm_dir}

        # Limit
        limit_val = data.get("limit")
        try:
            limit = int(limit_val) if limit_val is not None else 20
            if limit <= 0:
                limit = 20
            limit = min(limit, 100)
        except Exception:
            limit = 20

        # Skip (offset)
        skip_val = data.get("skip")
        try:
            skip = int(skip_val) if skip_val is not None else 0
            if skip < 0:
                skip = 0
        except Exception:
            skip = 0

        # Details vs count (mutually exclusive) + heuristic for "how many"
        oq = (original_query or "").lower()
        wants_details_raw = data.get("wants_details")
        wants_count_raw = data.get("wants_count")
        wants_details = bool(wants_details_raw) if wants_details_raw is not None else False
        wants_count = bool(wants_count_raw) if wants_count_raw is not None else False
        wants_count = wants_count or ("how many" in oq)

        # Simplified count query handling
        if wants_count:
            # For count queries, keep it simple
            aggregations = ["count"]
            wants_details = False
            group_by = []
            target_entities = []
            projections = []
            sort_order = None
        else:
            # For non-count queries, ensure consistency
            if group_by and wants_details_raw is None:
                wants_details = False

        # If no explicit sort provided and no grouping/count, infer time-based sort from phrasing
        if not sort_order and not group_by and not wants_count:
            inferred_sort = self._infer_sort_order_from_query(original_query or "")
            if inferred_sort:
                sort_order = inferred_sort

        # Fetch one heuristic
        fetch_one = bool(data.get("fetch_one", False)) or (limit == 1)

        return QueryIntent(
            primary_entity=primary,
            target_entities=target_entities,
            filters=filters,
            aggregations=aggregations,
            group_by=group_by,
            projections=projections,
            sort_order=sort_order,
            limit=limit,
            skip=skip,
            wants_details=wants_details,
            wants_count=wants_count,
            fetch_one=fetch_one,
        )

    async def _disambiguate_name_entity(self, proposed: Dict[str, str]) -> Optional[str]:
        """Use DB counts across collections to decide which name filter is most plausible.

        Preference order on ties: assignee -> project -> cycle -> module.
        Returns the chosen filter key or None if inconclusive.
        """
        # Build candidate lookups: mapping filter key -> (collection, field)
        candidates = {
            "assignee_name": ("members", "name"),
            "project_name": ("project", "name"),
            "cycle_name": ("cycle", "name"),
            "module_name": ("module", "name"),
        }
        counts: Dict[str, int] = {}
        for key, (collection, field) in candidates.items():
            if key not in proposed:
                continue
            value = proposed[key]
            try:
                cnt = await self._aggregate_count(collection, {field: {"$regex": value, "$options": "i"}})
            except Exception:
                cnt = 0
            counts[key] = cnt

        if not counts:
            return None

        # Pick the key with the highest positive count
        positive = {k: v for k, v in counts.items() if v and v > 0}
        if not positive:
            # No evidence; prefer assignee if proposed
            if "assignee_name" in proposed:
                return "assignee_name"
            return None

        # Sort keys by count desc then by preference order
        preference = {"assignee_name": 0, "project_name": 1, "cycle_name": 2, "module_name": 3}
        chosen = sorted(positive.items(), key=lambda kv: (-kv[1], preference.get(kv[0], 99)))[0][0]
        return chosen

    async def _aggregate_count(self, collection: str, match_filter: Dict[str, Any]) -> int:
        """Run a count via aggregation to avoid needing a dedicated count tool."""
        try:
            result = await mongodb_tools.execute_tool("aggregate", {
                "database": DATABASE_NAME,
                "collection": collection,
                "pipeline": [{"$match": match_filter}, {"$count": "total"}]
            })
            if isinstance(result, list) and result and isinstance(result[0], dict) and "total" in result[0]:
                return int(result[0]["total"])  # type: ignore
        except Exception:
            pass
        return 0

class PipelineGenerator:
    """Generates MongoDB aggregation pipelines based on query intent and relationships"""

    def __init__(self):
        self.relationship_cache = {}  # Cache for computed relationship paths

    def generate_pipeline(self, intent: QueryIntent) -> List[Dict[str, Any]]:
        """Generate MongoDB aggregation pipeline for the given intent"""
        pipeline: List[Dict[str, Any]] = []

        # Start with the primary collection
        collection = intent.primary_entity

        # Build sanitized filters once
        primary_filters = self._extract_primary_filters(intent.filters, collection) if intent.filters else {}
        secondary_filters = self._extract_secondary_filters(intent.filters, collection) if intent.filters else {}

        # COUNT-ONLY: no group_by, no details → do not add lookups
        if (("count" in intent.aggregations) or intent.wants_count) and not intent.group_by and not intent.wants_details:
            # Combine all filters for optimal count query
            all_filters = {}
            if primary_filters:
                all_filters.update(primary_filters)
            if secondary_filters:
                all_filters.update(secondary_filters)

            if all_filters:
                return [{"$match": all_filters}, {"$count": "total"}]
            else:
                return [{"$count": "total"}]

        # Add filters for the primary collection
        if primary_filters:
            pipeline.append({"$match": primary_filters})

        # Ensure lookups needed by secondary filters or grouping are included
        required_relations: Set[str] = set()

        # Determine relation tokens per primary collection
        relation_alias_by_token = {
            'workItem': {
                # All are embedded on workItem; no lookup needed for filters/grouping
                'project': None,
                'assignee': None,
                'module': None,
                'cycle': None,
            },
            'project': {
                'cycle': 'cycles',
                'module': 'modules',
                'assignee': 'members',
                'page': 'pages',
                'project': None,
            },
            'cycle': {
                'project': 'project',
            },
            'module': {
                'project': 'project',
                'assignee': 'assignee',
            },
            'page': {
                'project': 'project',  # key in REL is 'project', alias is 'projectDoc'
                'cycle': 'linkedCycle',
                'module': 'linkedModule',
                'linkedMembers': 'linkedMembers',
            },
            'members': {
                'project': 'project',
            },
            'projectState': {
                'project': 'project',
            },
        }.get(collection, {})

        # Include explicit target entities requested by the intent (supports multi-hop like "project.cycles")
        for rel in (intent.target_entities or []):
            if not isinstance(rel, str) or not rel:
                continue
            first_hop = rel.split(".")[0]
            if first_hop in REL.get(collection, {}):
                required_relations.add(rel)

        # Filters → relations (map filter tokens to relation alias for this primary)
        if intent.filters:
            # For workItem, project/assignee/cycle/modules are embedded; no lookups needed for name filters
            if collection != 'workItem':
                if 'project_name' in intent.filters and relation_alias_by_token.get('project') in REL.get(collection, {}):
                    required_relations.add(relation_alias_by_token['project'])
                if 'cycle_name' in intent.filters and relation_alias_by_token.get('cycle') in REL.get(collection, {}):
                    required_relations.add(relation_alias_by_token['cycle'])
                if 'assignee_name' in intent.filters and relation_alias_by_token.get('assignee') in REL.get(collection, {}):
                    required_relations.add(relation_alias_by_token['assignee'])
                if 'module_name' in intent.filters and relation_alias_by_token.get('module') in REL.get(collection, {}):
                    required_relations.add(relation_alias_by_token['module'])
                # Business name may require project hop for collections without embedded business
                if 'business_name' in intent.filters:
                    # If primary lacks direct business relation, but has project relation, join project
                    if relation_alias_by_token.get('project') in REL.get(collection, {}):
                        required_relations.add(relation_alias_by_token['project'])
                # Page linked members filter requires linkedMembers join
                if collection == 'page' and 'LinkedMembers_0_name' in intent.filters and relation_alias_by_token.get('linkedMembers') in REL.get(collection, {}):
                    required_relations.add(relation_alias_by_token['linkedMembers'])
            if 'member_role' in intent.filters:
                # Require member join depending on collection
                if collection == 'workItem' and 'assignee' in REL.get(collection, {}):
                    required_relations.add('assignee')
                if collection == 'project' and 'members' in REL.get('project', {}):
                    required_relations.add('members')
                if collection == 'module' and 'assignee' in REL.get('module', {}):
                    required_relations.add('assignee')

            # Multi-hop fallbacks for cycle/module via project when direct relations are absent
            if 'cycle_name' in intent.filters and ('cycle' not in REL.get(collection, {}) and 'cycles' not in REL.get(collection, {}) and 'linkedCycle' not in REL.get(collection, {})):
                if 'project' in REL.get(collection, {}) and 'cycles' in REL.get('project', {}):
                    required_relations.add('project')
                    required_relations.add('project.cycles')
            if 'module_name' in intent.filters and ('module' not in REL.get(collection, {}) and 'modules' not in REL.get(collection, {}) and 'linkedModule' not in REL.get(collection, {})):
                if 'project' in REL.get(collection, {}) and 'modules' in REL.get('project', {}):
                    required_relations.add('project')
                    required_relations.add('project.modules')

        # Group-by → relations
        for token in (intent.group_by or []):
            # Map grouping token to relation alias for this primary
            rel_alias = relation_alias_by_token.get(token)
            if rel_alias and rel_alias in REL.get(collection, {}):
                required_relations.add(rel_alias)
            # Multi-hop fallback for grouping keys that require project hop (e.g., cycle/module on workItem)
            if token == 'cycle' and ('cycle' not in REL.get(collection, {}) and 'cycles' not in REL.get(collection, {})):
                if 'project' in REL.get(collection, {}) and 'cycles' in REL.get('project', {}):
                    required_relations.add('project')
                    required_relations.add('project.cycles')
            if token == 'module' and ('module' not in REL.get(collection, {}) and 'modules' not in REL.get(collection, {})):
                if 'project' in REL.get(collection, {}) and 'modules' in REL.get('project', {}):
                    required_relations.add('project')
                    required_relations.add('project.modules')

        # Add relationship lookups (supports multi-hop via dot syntax like project.states)
        for target_entity in sorted(required_relations):
            # Allow multi-hop relation names like "project.cycles"
            hops = target_entity.split(".")
            current_collection = collection
            local_prefix = None
            for hop in hops:
                if hop not in REL.get(current_collection, {}):
                    break
                relationship = REL[current_collection][hop]

                # SAFETY: avoid writing a lookup into an existing scalar field name
                needs_alias_fix = (
                    relationship.get("target") == "project"
                    and current_collection in {"cycle", "module", "page", "members", "projectState"}
                )
                if needs_alias_fix:
                    # Force a safe alias to prevent clobbering embedded project field
                    relationship = {**relationship, "as": "projectDoc"}
                lookup = build_lookup_stage(relationship["target"], relationship, current_collection, local_field_prefix=local_prefix)
                if lookup:
                    pipeline.append(lookup)
                    # If array relation, unwind the alias used in $lookup
                    is_many = bool(relationship.get("isArray") or relationship.get("many", False))
                    alias_name = relationship.get("as") or relationship.get("alias") or relationship.get("target")
                    if is_many:
                        pipeline.append({
                            "$unwind": {"path": f"${alias_name}", "preserveNullAndEmptyArrays": True}
                        })
                    # Set local prefix to the alias for chaining next hop
                    local_prefix = alias_name
                current_collection = relationship["target"]

        # Add secondary filters (on joined collections) BEFORE normalizing fields
        if secondary_filters:
            pipeline.append({"$match": secondary_filters})

        # Normalize project fields to scalars for safe filtering/printing
        if intent.primary_entity in {"cycle", "module", "page", "members", "projectState"}:
            pipeline.append({
                "$addFields": {
                    "projectId": {"$ifNull": ["$project._id", {"$first": "$projectDoc._id"}]},
                    "projectName": {"$ifNull": ["$project.name", {"$first": "$projectDoc.name"}]},
                    "projectBusinessName": {"$ifNull": ["$project.business.name", {"$first": "$projectDoc.business.name"}]}
                }
            })

        # Add grouping if requested
        if intent.group_by:
            # Pre-group unwind for embedded arrays that are used as grouping keys
            # For workItem, assignee is an array subdocument; unwind to get per-assignee buckets
            if intent.primary_entity == 'workItem' and 'assignee' in intent.group_by:
                pipeline.append({
                    "$unwind": {"path": "$assignee", "preserveNullAndEmptyArrays": True}
                })
            group_id_expr: Any
            id_fields: Dict[str, Any] = {}
            for token in intent.group_by:
                field_path = self._resolve_group_field(intent.primary_entity, token)
                if field_path:
                    id_fields[token] = f"${field_path}"
            if not id_fields:
                # Fallback: do nothing if we can't resolve
                pass
            else:
                group_id_expr = list(id_fields.values())[0] if len(id_fields) == 1 else id_fields
                group_stage: Dict[str, Any] = {
                    "$group": {
                        "_id": group_id_expr,
                        "count": {"$sum": 1},
                    }
                }
                if intent.wants_details:
                    group_stage["$group"]["items"] = {
                        "$push": {
                            "_id": "$_id",
                            "displayBugNo": "$displayBugNo",
                            "title": "$title",
                            "priority": "$priority",
                        }
                    }
                pipeline.append(group_stage)
                # Sorting for grouped results: default to count desc, allow sorting by grouped keys
                if intent.sort_order:
                    sort_key, sort_dir = next(iter(intent.sort_order.items()))
                    if sort_key in intent.group_by:
                        # Sort by the grouped key inside _id
                        if len(id_fields) == 1:
                            pipeline.append({"$sort": {"_id": sort_dir}})
                        else:
                            pipeline.append({"$sort": {f"_id.{sort_key}": sort_dir}})
                    else:
                        pipeline.append({"$sort": {"count": -1}})
                else:
                    pipeline.append({"$sort": {"count": -1}})
                # Present a tidy shape
                project_shape: Dict[str, Any] = {"count": 1}
                if intent.wants_details:
                    project_shape["items"] = 1
                project_shape["group"] = "$_id"
                pipeline.append({"$project": project_shape})
                # Respect limit on grouped results
                if intent.limit:
                    pipeline.append({"$limit": intent.limit})

        # Add aggregations like count (skip count when details are requested)
        if intent.aggregations and not intent.wants_details and not intent.group_by:
            for agg in intent.aggregations:
                if agg == 'count':
                    pipeline.append({"$count": "total"})
                    return pipeline  # Count is terminal

        # Determine projections for details (skip when grouping since we reshape after $group)
        effective_projections: List[str] = intent.projections
        if intent.wants_details and not intent.group_by and not effective_projections:
            effective_projections = self._get_default_projections(intent.primary_entity)

        # Add sorting (handle custom priority order) — skip if already grouped
        added_priority_rank = False
        if intent.sort_order and not intent.group_by:
            if 'priority' in intent.sort_order:
                # Only compute rank if priority is part of projections to avoid surprising invisible sorts
                if (effective_projections and 'priority' in effective_projections) or (not effective_projections):
                    added_priority_rank = True
                    pipeline.append({
                        "$addFields": {
                            "_priorityRank": {
                                "$switch": {
                                    "branches": [
                                        {"case": {"$eq": ["$priority", "URGENT"]}, "then": 5},
                                        {"case": {"$eq": ["$priority", "HIGH"]}, "then": 4},
                                        {"case": {"$eq": ["$priority", "MEDIUM"]}, "then": 3},
                                        {"case": {"$eq": ["$priority", "LOW"]}, "then": 2},
                                        {"case": {"$eq": ["$priority", "NONE"]}, "then": 1}
                                    ],
                                    "default": 0
                                }
                            }
                        }
                    })
                    # Use computed rank for sorting direction provided
                    direction = intent.sort_order.get('priority', -1)
                    pipeline.append({"$sort": {"_priorityRank": direction}})
                else:
                    pipeline.append({"$sort": intent.sort_order})
            elif 'state' in intent.sort_order and collection == 'workItem':
                # Sort by state via embedded state.name.
                pipeline.append({"$sort": {"state.name": intent.sort_order.get('state', 1)}})
            else:
                pipeline.append({"$sort": intent.sort_order})

        # Compute projected aliases for joined relations so projections include them when needed
        projected_aliases: Set[str] = set()
        if required_relations:
            for rel_path in sorted(required_relations):
                hops = rel_path.split(".")
                current_collection = collection
                for hop in hops:
                    if hop not in REL.get(current_collection, {}):
                        break
                    relationship = REL[current_collection][hop]
                    alias_name = relationship.get("as") or relationship.get("alias") or relationship.get("target")
                    if alias_name:
                        projected_aliases.add(alias_name)
                    current_collection = relationship["target"]

        # Add projections after sorting so computed fields can be hidden
        if effective_projections and not intent.group_by:
            projection = self._generate_projection(effective_projections, sorted(list(projected_aliases)), intent.primary_entity)
            # Ensure we exclude helper fields from output
            pipeline.append({"$project": projection})
        # Always remove priority rank helper if it was added
        if added_priority_rank:
            pipeline.append({"$unset": "_priorityRank"})

        # Add pagination: skip then limit (only for non-grouped queries; grouped handled above)
        if not intent.group_by:
            # Apply skip before limit
            try:
                if intent.skip and int(intent.skip) > 0:
                    pipeline.append({"$skip": int(intent.skip)})
            except Exception:
                pass
            effective_limit = 1 if intent.fetch_one else (intent.limit or None)
            if effective_limit:
                pipeline.append({"$limit": int(effective_limit)})

        return pipeline

    def _extract_primary_filters(self, filters: Dict[str, Any], collection: str) -> Dict[str, Any]:
        """Extract filters that apply to the primary collection"""
        primary_filters = {}

        # Handle direct _id filters first using $expr with $toObjectId for safety
        def _is_hex24(s: str) -> bool:
            try:
                return isinstance(s, str) and len(s) == 24 and all(c in '0123456789abcdefABCDEF' for c in s)
            except Exception:
                return False

        if "_id" in filters:
            val = filters.get("_id")
            if isinstance(val, str) and _is_hex24(val):
                primary_filters["$expr"] = {"$eq": ["$_id", {"$toObjectId": val}]}
            elif isinstance(val, list):
                ids = [v for v in val if isinstance(v, str) and _is_hex24(v)]
                if ids:
                    primary_filters["$expr"] = {
                        "$in": [
                            "$_id",
                            {"$map": {"input": ids, "as": "id", "in": {"$toObjectId": "$$id"}}}
                        ]
                    }

        def _apply_date_range(target: Dict[str, Any], field: str, f: Dict[str, Any]):
            # Resolve field aliases first
            from mongo.registry import resolve_field_alias
            resolved_field = resolve_field_alias(collection, field)

            # Support additional keys:
            # - {field}_within / {field}_duration: relative window like "last_7_days", "7d", {"last": {"days": 7}}
            # - allow {field}_from / {field}_to values like "now-7d" or ISO timestamps

            def _parse_relative_window(spec: Any) -> Optional[Dict[str, datetime]]:
                now = datetime.now(timezone.utc)
                start: Optional[datetime] = None
                end: datetime = now

                def _start_of_week(dt: datetime) -> datetime:
                    dow = dt.weekday()  # Monday=0
                    sod = datetime(dt.year, dt.month, dt.day, tzinfo=timezone.utc)
                    return sod - timedelta(days=dow)

                def _start_of_month(dt: datetime) -> datetime:
                    return datetime(dt.year, dt.month, 1, tzinfo=timezone.utc)

                def _end_of_month(dt: datetime) -> datetime:
                    if dt.month == 12:
                        next_month = datetime(dt.year + 1, 1, 1, tzinfo=timezone.utc)
                    else:
                        next_month = datetime(dt.year, dt.month + 1, 1, tzinfo=timezone.utc)
                    return next_month - timedelta(microseconds=1)

                if isinstance(spec, dict) and spec.get("last"):
                    last_obj = spec.get("last") or {}
                    days = float(last_obj.get("days", 0) or 0)
                    hours = float(last_obj.get("hours", 0) or 0)
                    delta = timedelta(days=days, hours=hours)
                    if delta.total_seconds() > 0:
                        start = now - delta
                        return {"from": start, "to": end}
                    return None

                if not isinstance(spec, str):
                    return None

                s = spec.strip().lower().replace("-", "_")
                if s == "today":
                    sod = datetime(now.year, now.month, now.day, tzinfo=timezone.utc)
                    return {"from": sod, "to": end}
                if s == "yesterday":
                    sod_today = datetime(now.year, now.month, now.day, tzinfo=timezone.utc)
                    sod_y = sod_today - timedelta(days=1)
                    eod_y = sod_today - timedelta(microseconds=1)
                    return {"from": sod_y, "to": eod_y}
                if s == "this_week":
                    return {"from": _start_of_week(now), "to": end}
                if s == "last_week":
                    sow_this = _start_of_week(now)
                    sow_last = sow_this - timedelta(days=7)
                    eow_last = sow_this - timedelta(microseconds=1)
                    return {"from": sow_last, "to": eow_last}
                if s == "this_month":
                    return {"from": _start_of_month(now), "to": end}
                if s == "last_month":
                    som_this = _start_of_month(now)
                    if som_this.month == 1:
                        som_last = datetime(som_this.year - 1, 12, 1, tzinfo=timezone.utc)
                    else:
                        som_last = datetime(som_this.year, som_this.month - 1, 1, tzinfo=timezone.utc)
                    eom_last = _end_of_month(som_last)
                    return {"from": som_last, "to": eom_last}

                m = re.search(r"(last|past)?\s*([0-9]+)\s*(day|days|d|week|weeks|w|month|months|mo|hour|hours|h|year|years|y)", s)
                if m:
                    n = int(m.group(2))
                    unit = m.group(3)
                    if unit in {"day", "days", "d"}:
                        start = now - timedelta(days=n)
                    elif unit in {"week", "weeks", "w"}:
                        start = now - timedelta(weeks=n)
                    elif unit in {"month", "months", "mo"}:
                        start = now - timedelta(days=30 * n)
                    elif unit in {"hour", "hours", "h"}:
                        start = now - timedelta(hours=n)
                    elif unit in {"year", "years", "y"}:
                        start = now - timedelta(days=365 * n)
                    if start:
                        return {"from": start, "to": end}

                m2 = re.fullmatch(r"([0-9]+)\s*(d|h)", s)
                if m2:
                    n = int(m2.group(1))
                    unit = m2.group(2)
                    if unit == "d":
                        start = now - timedelta(days=n)
                    elif unit == "h":
                        start = now - timedelta(hours=n)
                    if start:
                        return {"from": start, "to": end}
                return None

            def _normalize_bound(val: Any) -> Any:
                if isinstance(val, (int, float)):
                    try:
                        if float(val) > 1e11:
                            return datetime.fromtimestamp(float(val) / 1000.0, tz=timezone.utc)
                        return datetime.fromtimestamp(float(val), tz=timezone.utc)
                    except Exception:
                        return val
                if isinstance(val, str):
                    s = val.strip().lower()
                    if s == "now":
                        return datetime.now(timezone.utc)
                    m = re.fullmatch(r"now\s*[-+]\s*([0-9]+)\s*(d|day|days|h|hour|hours)", s)
                    if m:
                        n = int(m.group(1))
                        unit = m.group(2)
                        if unit in {"d", "day", "days"}:
                            return datetime.now(timezone.utc) - timedelta(days=n)
                        if unit in {"h", "hour", "hours"}:
                            return datetime.now(timezone.utc) - timedelta(hours=n)
                    try:
                        return datetime.fromisoformat(val)
                    except Exception:
                        return val
                return val

            # Look for date range keys using the original field name
            within = f.get(f"{field}_within") or f.get(f"{field}_duration")
            gte_key = f.get(f"{field}_from")
            lte_key = f.get(f"{field}_to")

            if within is not None:
                rng = _parse_relative_window(within)
                if rng:
                    gte_key = gte_key or rng.get("from")
                    lte_key = lte_key or rng.get("to")

            if gte_key is None and lte_key is None:
                return
            range_expr: Dict[str, Any] = {}
            if gte_key is not None:
                range_expr["$gte"] = _normalize_bound(gte_key)
            if lte_key is not None:
                range_expr["$lte"] = _normalize_bound(lte_key)
            if range_expr:
                target[resolved_field] = range_expr

        if collection == "workItem":
            if 'status' in filters:
                primary_filters['status'] = filters['status']
            if 'priority' in filters:
                primary_filters['priority'] = filters['priority']
            if 'state' in filters:
                # Map logical state filter to embedded field
                primary_filters['state.name'] = filters['state']
            if 'label' in filters and isinstance(filters['label'], str):
                primary_filters['label'] = {'$regex': filters['label'], '$options': 'i'}
            if 'createdBy_name' in filters and isinstance(filters['createdBy_name'], str):
                primary_filters['createdBy.name'] = {'$regex': filters['createdBy_name'], '$options': 'i'}
            if 'title' in filters and isinstance(filters['title'], str):
                primary_filters['title'] = {'$regex': filters['title'], '$options': 'i'}
            if 'displayBugNo' in filters and isinstance(filters['displayBugNo'], str):
                primary_filters['displayBugNo'] = {'$regex': f"^{filters['displayBugNo']}", '$options': 'i'}
            _apply_date_range(primary_filters, 'createdTimeStamp', filters)
            _apply_date_range(primary_filters, 'updatedTimeStamp', filters)

        elif collection == "project":
            if 'project_status' in filters:
                primary_filters['status'] = filters['project_status']
            if 'status' in filters and 'status' not in primary_filters:
                primary_filters['status'] = filters['status']
            if 'isActive' in filters:
                primary_filters['isActive'] = bool(filters['isActive'])
            if 'isArchived' in filters:
                primary_filters['isArchived'] = bool(filters['isArchived'])
            if 'access' in filters:
                primary_filters['access'] = filters['access']
            if 'isFavourite' in filters:
                # Some schemas use 'favourite' on projects
                primary_filters['favourite'] = bool(filters['isFavourite'])
            if 'createdBy_name' in filters and isinstance(filters['createdBy_name'], str):
                primary_filters['createdBy.name'] = {'$regex': filters['createdBy_name'], '$options': 'i'}
            if 'lead_name' in filters and isinstance(filters['lead_name'], str):
                primary_filters['lead.name'] = {'$regex': filters['lead_name'], '$options': 'i'}
            if 'leadMail' in filters and isinstance(filters['leadMail'], str):
                primary_filters['leadMail'] = {'$regex': f"^{filters['leadMail']}", '$options': 'i'}
            if 'projectDisplayId' in filters and isinstance(filters['projectDisplayId'], str):
                primary_filters['projectDisplayId'] = {'$regex': f"^{filters['projectDisplayId']}", '$options': 'i'}
            if 'name' in filters and isinstance(filters['name'], str):
                primary_filters['name'] = {'$regex': filters['name'], '$options': 'i'}
            if 'business_name' in filters and isinstance(filters['business_name'], str):
                primary_filters['business.name'] = {'$regex': filters['business_name'], '$options': 'i'}
            # default assignee (object): allow name filtering
            if 'defaultAssignee_name' in filters and isinstance(filters['defaultAssignee_name'], str):
                primary_filters['defaultAsignee.name'] = {'$regex': filters['defaultAssignee_name'], '$options': 'i'}
            if 'defaultAsignee_name' in filters and isinstance(filters['defaultAsignee_name'], str):
                primary_filters['defaultAsignee.name'] = {'$regex': filters['defaultAsignee_name'], '$options': 'i'}
            _apply_date_range(primary_filters, 'createdTimeStamp', filters)
            _apply_date_range(primary_filters, 'updatedTimeStamp', filters)

        elif collection == "cycle":
            if 'cycle_status' in filters:
                primary_filters['status'] = filters['cycle_status']
            if 'status' in filters and 'status' not in primary_filters:
                primary_filters['status'] = filters['status']
            if 'isDefault' in filters:
                primary_filters['isDefault'] = bool(filters['isDefault'])
            if 'isFavourite' in filters:
                primary_filters['isFavourite'] = bool(filters['isFavourite'])
            if 'title' in filters and isinstance(filters['title'], str):
                primary_filters['title'] = {'$regex': filters['title'], '$options': 'i'}
            _apply_date_range(primary_filters, 'startDate', filters)
            _apply_date_range(primary_filters, 'endDate', filters)
            _apply_date_range(primary_filters, 'createdTimeStamp', filters)
            _apply_date_range(primary_filters, 'updatedTimeStamp', filters)

            # Optional duration-based filtering in days: duration_days_from/to
            dur_from = filters.get('duration_days_from')
            dur_to = filters.get('duration_days_to')
            if dur_from is not None or dur_to is not None:
                dur_bounds: List[Dict[str, Any]] = []
                dur_expr = {
                    "$divide": [
                        {"$subtract": [
                            {"$ifNull": ["$endDate", "$$NOW"]},
                            "$startDate"
                        ]},
                        86400000
                    ]
                }
                try:
                    if dur_from is not None:
                        dur_from_val = float(dur_from)
                        dur_bounds.append({"$gte": [dur_expr, dur_from_val]})
                except Exception:
                    pass
                try:
                    if dur_to is not None:
                        dur_to_val = float(dur_to)
                        dur_bounds.append({"$lte": [dur_expr, dur_to_val]})
                except Exception:
                    pass
                if dur_bounds:
                    expr = {"$and": dur_bounds} if len(dur_bounds) > 1 else dur_bounds[0]
                    if "$expr" in primary_filters:
                        existing = primary_filters["$expr"]
                        primary_filters["$expr"] = {"$and": [existing, expr]}
                    else:
                        primary_filters["$expr"] = expr

        elif collection == "page":
            if 'page_visibility' in filters:
                primary_filters['visibility'] = filters['page_visibility']
            if 'visibility' in filters:
                primary_filters['visibility'] = filters['visibility']
            if 'isFavourite' in filters:
                primary_filters['isFavourite'] = bool(filters['isFavourite'])
            if 'createdBy_name' in filters and isinstance(filters['createdBy_name'], str):
                primary_filters['createdBy.name'] = {'$regex': filters['createdBy_name'], '$options': 'i'}
            if 'locked' in filters:
                primary_filters['locked'] = bool(filters['locked'])
            if 'title' in filters and isinstance(filters['title'], str):
                primary_filters['title'] = {'$regex': filters['title'], '$options': 'i'}
            _apply_date_range(primary_filters, 'createdAt', filters)
            _apply_date_range(primary_filters, 'updatedAt', filters)

        elif collection == "module":
            if 'isFavourite' in filters:
                primary_filters['isFavourite'] = bool(filters['isFavourite'])
            if 'title' in filters and isinstance(filters['title'], str):
                primary_filters['title'] = {'$regex': filters['title'], '$options': 'i'}
            if 'name' in filters and isinstance(filters['name'], str):
                primary_filters['name'] = {'$regex': filters['name'], '$options': 'i'}
            if 'business_name' in filters and isinstance(filters['business_name'], str):
                primary_filters['business.name'] = {'$regex': filters['business_name'], '$options': 'i'}
            if 'lead_name' in filters and isinstance(filters['lead_name'], str):
                primary_filters['lead.name'] = {'$regex': filters['lead_name'], '$options': 'i'}
            if 'assignee_name' in filters and isinstance(filters['assignee_name'], str):
                # module.assignee can be array of member subdocs
                primary_filters['assignee.name'] = {'$regex': filters['assignee_name'], '$options': 'i'}
            _apply_date_range(primary_filters, 'createdTimeStamp', filters)

        elif collection == "members":
            if 'role' in filters and isinstance(filters['role'], str):
                primary_filters['role'] = {'$regex': f"^{filters['role']}$", '$options': 'i'}
            if 'type' in filters and isinstance(filters['type'], str):
                primary_filters['type'] = {'$regex': f"^{filters['type']}$", '$options': 'i'}
            if 'name' in filters and isinstance(filters['name'], str):
                primary_filters['name'] = {'$regex': filters['name'], '$options': 'i'}
            if 'email' in filters and isinstance(filters['email'], str):
                primary_filters['email'] = {'$regex': f"^{filters['email']}", '$options': 'i'}
            if 'project_name' in filters and isinstance(filters['project_name'], str):
                primary_filters['project.name'] = {'$regex': filters['project_name'], '$options': 'i'}
            if 'staff_name' in filters and isinstance(filters['staff_name'], str):
                primary_filters['staff.name'] = {'$regex': filters['staff_name'], '$options': 'i'}
            _apply_date_range(primary_filters, 'joiningDate', filters)

        elif collection == "projectState":
            if 'name' in filters and isinstance(filters['name'], str):
                primary_filters['name'] = {'$regex': filters['name'], '$options': 'i'}
            if 'sub_state_name' in filters and isinstance(filters['sub_state_name'], str):
                primary_filters['subStates.name'] = {'$regex': filters['sub_state_name'], '$options': 'i'}

        return primary_filters

    def _extract_secondary_filters(self, filters: Dict[str, Any], collection: str) -> Dict[str, Any]:
        """Extract filters that apply to joined collections, guarded by available relations."""
        s: Dict[str, Any] = {}

        # Project name: allow both embedded project.name and joined alias projectDoc.name
        if 'project_name' in filters and collection == 'project':
            s['$or'] = [
                {'name': {'$regex': filters['project_name'], '$options': 'i'}},
                {'projectDoc.name': {'$regex': filters['project_name'], '$options': 'i'}},
                {'projectName': {'$regex': filters['project_name'], '$options': 'i'}},
            ]
        elif 'project_name' in filters:
            # For non-project collections, match on the joined project document
            s['$or'] = [
                {'project.name': {'$regex': filters['project_name'], '$options': 'i'}},
                {'projectDoc.name': {'$regex': filters['project_name'], '$options': 'i'}},
            ]

        # Assignee name via joined alias 'assignees' (only if relation exists)
        if 'assignee_name' in filters and 'assignee' in REL.get(collection, {}):
            # Prefer embedded assignee names when present; joined alias may be 'assignees'
            s['$or'] = s.get('$or', []) + [
                {'assignee.name': {'$regex': filters['assignee_name'], '$options': 'i'}},
                {'assignees.name': {'$regex': filters['assignee_name'], '$options': 'i'}},
            ]
        # Member role filter when relation exists
        if 'member_role' in filters:
            # For workItem: embedded assignee or joined members
            if collection == 'workItem' and 'assignee' in REL.get(collection, {}):
                s['$or'] = s.get('$or', []) + [
                    {'assignee.role': {'$regex': f"^{filters['member_role']}$", '$options': 'i'}},
                    {'assignees.role': {'$regex': f"^{filters['member_role']}$", '$options': 'i'}},
                ]
            # For project: through members join
            if collection == 'project' and 'members' in REL.get('project', {}):
                s['members.role'] = {'$regex': f"^{filters['member_role']}$", '$options': 'i'}
            # For module: embedded assignee or joined members
            if collection == 'module' and 'assignee' in REL.get('module', {}):
                s['$or'] = s.get('$or', []) + [
                    {'assignee.role': {'$regex': f"^{filters['member_role']}$", '$options': 'i'}},
                    {'assignees.role': {'$regex': f"^{filters['member_role']}$", '$options': 'i'}},
                ]

        # Cycle name filter: prefer embedded cycle.name; support joined aliases
        if 'cycle_name' in filters:
            if collection == 'workItem':
                s['cycle.name'] = {'$regex': filters['cycle_name'], '$options': 'i'}
            elif 'cycle' in REL.get(collection, {}):
                s['cycle.name'] = {'$regex': filters['cycle_name'], '$options': 'i'}
            elif 'cycles' in REL.get(collection, {}):
                s['cycles.name'] = {'$regex': filters['cycle_name'], '$options': 'i'}
            elif collection == 'page' and 'linkedCycle' in REL.get('page', {}):
                s['linkedCycleDocs.name'] = {'$regex': filters['cycle_name'], '$options': 'i'}

        # Module name filter: prefer embedded modules.name; support joined aliases
        if 'module_name' in filters:
            if collection == 'workItem':
                s['modules.name'] = {'$regex': filters['module_name'], '$options': 'i'}
            elif 'module' in REL.get(collection, {}):
                s['module.name'] = {'$regex': filters['module_name'], '$options': 'i'}
            elif 'modules' in REL.get(collection, {}):
                s['modules.name'] = {'$regex': filters['module_name'], '$options': 'i'}
            elif collection == 'page' and 'linkedModule' in REL.get('page', {}):
                s['linkedModuleDocs.name'] = {'$regex': filters['module_name'], '$options': 'i'}

        # Business name via embedded or joined path
        if 'business_name' in filters:
            # Directly embedded business on these collections
            if collection in ('project', 'page'):
                s['$or'] = s.get('$or', []) + [
                    {'business.name': {'$regex': filters['business_name'], '$options': 'i'}},
                    {'projectDoc.business.name': {'$regex': filters['business_name'], '$options': 'i'}},
                    {'projectBusinessName': {'$regex': filters['business_name'], '$options': 'i'}},
                ]
            # For cycle/module: prefer project join to reach project.business.name
            if collection in ('cycle', 'module'):
                s['$or'] = s.get('$or', []) + [
                    {'project.business.name': {'$regex': filters['business_name'], '$options': 'i'}},
                    {'projectDoc.business.name': {'$regex': filters['business_name'], '$options': 'i'}},
                    {'projectBusinessName': {'$regex': filters['business_name'], '$options': 'i'}},
                ]
            # For members: through joined project
            if collection == 'members' and 'project' in REL.get('members', {}):
                s['$or'] = s.get('$or', []) + [
                    {'project.business.name': {'$regex': filters['business_name'], '$options': 'i'}},
                    {'projectDoc.business.name': {'$regex': filters['business_name'], '$options': 'i'}},
                    {'projectBusinessName': {'$regex': filters['business_name'], '$options': 'i'}},
                ]

        # Page linked members: support name filter via joined alias when available
        if collection == 'page' and 'LinkedMembers_0_name' in filters:
            # Interpret as any linked member name regex
            s['linkedMembersDocs.name'] = {'$regex': filters['LinkedMembers_0_name'], '$options': 'i'}

        return s

    def _generate_lookup_stage(self, from_collection: str, target_entity: str, filters: Dict[str, Any]) -> Dict[str, Any]:
        # Deprecated in favor of build_lookup_stage imported from registry
        if from_collection not in REL or target_entity not in REL[from_collection]:
            return {}
        relationship = REL[from_collection][target_entity]
        return build_lookup_stage(relationship["target"], relationship, from_collection)

    def _generate_projection(self, projections: List[str], target_entities: List[str], primary_entity: str) -> Dict[str, Any]:
        """Generate projection object"""
        projection = {"_id": 1}  # Always include ID

        # Add requested projections
        for field in projections:
            if field in ALLOWED_FIELDS.get(primary_entity, {}):
                projection[field] = 1

        # Add target entity fields
        for entity in target_entities:
            if entity in REL.get(primary_entity, {}):
                projection[entity] = 1

        return projection

    def _get_default_projections(self, primary_entity: str) -> List[str]:
        """Return sensible default fields for detail queries per collection.
        Only returns fields that are allow-listed for the given collection.
        """
        defaults_map: Dict[str, List[str]] = {
            "workItem": [
                "displayBugNo", "title", "priority",
                "state.name", "assignee",
                "project.name", "cycle.name", "modules.name",
                "createdTimeStamp"
            ],
            "project": [
                "projectDisplayId", "name", "status", "isActive", "isArchived", "createdTimeStamp",
                "createdBy.name", "lead.name", "leadMail", "defaultAsignee.name"
            ],
            "cycle": [
                "title", "status", "startDate", "endDate", "projectName", "projectId"
            ],
            "members": [
                "name", "email", "role", "joiningDate", "projectName", "projectId"
            ],
            "page": [
                "title", "visibility", "createdAt", "projectName", "projectId"
            ],
            "module": [
                "title", "description", "isFavourite", "createdTimeStamp", "projectName", "projectId"
            ],
            "projectState": [
                "name", "subStates.name", "subStates.order"
            ],
        }

        candidates = defaults_map.get(primary_entity, ["_id"])  # fallback _id

        # Validate against allow-listed fields for safety
        allowed = ALLOWED_FIELDS.get(primary_entity, set())
        validated: List[str] = []
        for field in candidates:
            # Keep only fields that are explicitly allow-listed for primary entity
            if field in allowed:
                validated.append(field)

        # After computing validated, if it's empty, fall back to a minimal safe set
        if not validated:
            minimal = ["title", "priority", "createdTimeStamp"]
            validated = [f for f in minimal if f in allowed]
        return validated

    def _resolve_group_field(self, primary_entity: str, token: str) -> Optional[str]:
        """Map a grouping token to a concrete field path in the current pipeline."""
        mapping = {
            'workItem': {
                # Only relations that exist in REL for workItem
                'project': 'project.name',
                'assignee': 'assignee.name',
                'cycle': 'cycle.name',
                'module': 'modules.name',
                'state': 'state.name',
                'priority': 'priority',
            },
            'project': {
                'status': 'status',  # project status unchanged
            },
            'cycle': {
                'project': 'project.name',
                'status': 'status',  # cycle status unchanged
            },
            'page': {
                'project': 'projectDoc.name',
                'cycle': 'linkedCycleDocs.name',
                'module': 'linkedModuleDocs.name',
            },
        }
        entity_map = mapping.get(primary_entity, {})
        return entity_map.get(token)

class Planner:
    """Main query planner that orchestrates the entire process"""

    def __init__(self):
        self.generator = PipelineGenerator()
        self.llm_parser = LLMIntentParser()
        self.orchestrator = Orchestrator(tracer_name=__name__, max_parallel=5)

    async def plan_and_execute(self, query: str) -> Dict[str, Any]:
        """Plan and execute a natural language query using the Orchestrator."""
        try:
            # Define step coroutines as closures to capture self
            async def _ensure_connection(ctx: Dict[str, Any]) -> bool:
                await mongodb_tools.connect()
                return True

            async def _parse_intent(ctx: Dict[str, Any]) -> Optional[QueryIntent]:
                return await self.llm_parser.parse(ctx["query"])  # type: ignore[index]

            def _parse_validator(result: Any, _ctx: Dict[str, Any]) -> bool:
                return result is not None

            def _generate_pipeline(ctx: Dict[str, Any]) -> List[Dict[str, Any]]:
                return self.generator.generate_pipeline(ctx["intent"])  # type: ignore[index]

            async def _execute(ctx: Dict[str, Any]) -> Any:
                intent: QueryIntent = ctx["intent"]  # type: ignore[assignment]
                args = {
                    "database": DATABASE_NAME,
                    "collection": intent.primary_entity,
                    "pipeline": ctx["pipeline"],
                }
                return await mongodb_tools.execute_tool("aggregate", args)

            steps: List[StepSpec] = [
                StepSpec(
                    name="ensure_connection",
                    coroutine=as_async(_ensure_connection),
                    requires=(),
                    provides="connected",
                    retries=2,
                    timeout_s=8.0,
                ),
                StepSpec(
                    name="parse_intent",
                    coroutine=as_async(_parse_intent),
                    requires=("query",),
                    provides="intent",
                    timeout_s=15.0,
                    retries=1,
                    validator=_parse_validator,
                ),
                StepSpec(
                    name="generate_pipeline",
                    coroutine=as_async(_generate_pipeline),
                    requires=("intent",),
                    provides="pipeline",
                    timeout_s=5.0,
                ),
                StepSpec(
                    name="execute_query",
                    coroutine=as_async(_execute),
                    requires=("intent", "pipeline"),
                    provides="result",
                    timeout_s=20.0,
                    retries=1,
                ),
            ]

            ctx = await self.orchestrator.run(
                steps,
                initial_context={"query": query},
                correlation_id=f"planner_{hash(query) & 0xFFFFFFFF:x}",
            )

            intent: QueryIntent = ctx["intent"]  # type: ignore[assignment]
            pipeline: List[Dict[str, Any]] = ctx["pipeline"]  # type: ignore[assignment]
            result = ctx.get("result")

            return {
                "success": True,
                "intent": intent.__dict__,
                "pipeline": _serialize_pipeline_for_json(pipeline),
                "pipeline_js": _format_pipeline_for_display(pipeline),
                "result": result,
                "planner": "llm",
            }
        except Exception as e:
            try:
                current_span = trace.get_current_span()
                if current_span:
                    current_span.set_status(Status(StatusCode.ERROR, str(e)))
                    try:
                        current_span.set_attribute(getattr(OI, 'ERROR_TYPE', 'error.type'), e.__class__.__name__)
                        current_span.set_attribute(getattr(OI, 'ERROR_MESSAGE', 'error.message'), str(e))
                    except Exception:
                        pass
            except Exception:
                pass
            return {
                "success": False,
                "error": str(e),
                "query": query,
            }

# Global instance
query_planner = Planner()

async def plan_and_execute_query(query: str) -> Dict[str, Any]:
    """Convenience function to plan and execute queries"""
    return await query_planner.plan_and_execute(query)<|MERGE_RESOLUTION|>--- conflicted
+++ resolved
@@ -11,12 +11,8 @@
 from typing import Dict, List, Any, Optional, Set
 import os
 from dataclasses import dataclass
-<<<<<<< HEAD
-from langchain_groq import ChatGroq
-=======
 import copy
 
->>>>>>> ffc3939f
 from mongo.registry import REL, ALLOWED_FIELDS, build_lookup_stage
 from mongo.constants import mongodb_tools, DATABASE_NAME
 # from langchain_ollama import ChatOllama
