#!/usr/bin/env python3
"""
Intelligent Query Planner for PMS System
Handles natural language queries and generates optimal MongoDB aggregation pipelines
based on the relationship registry
"""

import json
import re
from typing import Dict, List, Any, Optional, Set
import os
from dataclasses import dataclass
<<<<<<< HEAD
from langchain_groq import ChatGroq
from registry import REL, ALLOWED_FIELDS, build_lookup_stage
from constants import mongodb_tools, DATABASE_NAME
# from langchain_ollama import ChatOllama
=======

from mongo.registry import REL, ALLOWED_FIELDS, build_lookup_stage
from mongo.constants import mongodb_tools, DATABASE_NAME
from langchain_ollama import ChatOllama
>>>>>>> 9923f0c9
from langchain_core.messages import SystemMessage, HumanMessage
from dotenv import load_dotenv
load_dotenv()
groq_api_key = os.getenv("GROQ_API_KEY")
if not groq_api_key:
    raise ValueError(
        "FATAL: GROQ_API_KEY environment variable not set.\n"
        "Please create a .env file and add your Groq API key to it."
    )

@dataclass
class QueryIntent:
    """Represents the parsed intent of a user query"""
    primary_entity: str  # Main collection/entity (e.g., "workItem", "project")
    target_entities: List[str]  # Related entities to include
    filters: Dict[str, Any]  # Filter conditions
    aggregations: List[str]  # Aggregation operations (count, group, etc.)
    group_by: List[str]  # Grouping keys (e.g., ["cycle"]) when 'group by' present
    projections: List[str]  # Fields to return
    sort_order: Optional[Dict[str, int]]  # Sort specification
    limit: Optional[int]  # Result limit
    wants_details: bool  # Prefer detailed documents over counts
    wants_count: bool  # Whether the user asked for a count

@dataclass
class RelationshipPath:
    """Represents a traversal path through relationships"""
    start_collection: str
    end_collection: str
    path: List[str]  # List of relationship names
    cost: int  # Computational cost of this path
    filters: Dict[str, Any]  # Filters that can be applied at each step


class LLMIntentParser:
    """LLM-backed intent parser that produces a structured plan compatible with QueryIntent.

    The LLM proposes:
    - primary_entity
    - target_entities (relations to join)
    - filters (normalized keys: status, priority, project_status, cycle_status, page_visibility,
      project_name, cycle_name, assignee_name, module_name)
    - aggregations: ["count"|"group"|"summary"]
    - group_by tokens: ["cycle","project","assignee","status","priority","module"]
    - projections (subset of allow-listed fields for the primary entity)
    - sort_order (field -> 1|-1), supported keys: createdTimeStamp, priority, status
    - limit (int)
    - wants_details, wants_count

    Safety: we filter LLM output against REL and ALLOWED_FIELDS before use.
    """

    def __init__(self, model_name: Optional[str] = None):
        self.model_name = model_name or os.environ.get("QUERY_PLANNER_MODEL", "qwen3:0.6b-fp16")
        # Keep the model reasonably deterministic for planning
        self.llm = ChatGroq(
            api_key=groq_api_key,
            model="llama-3.1-8b-instant",
            streaming=False
        )

        # Precompute compact schema context to keep prompts short
        self.entities: List[str] = list(REL.keys())
        self.entity_relations: Dict[str, List[str]] = {
            entity: list(REL.get(entity, {}).keys()) for entity in self.entities
        }
        self.allowed_fields: Dict[str, List[str]] = {
            entity: sorted(list(ALLOWED_FIELDS.get(entity, set()))) for entity in self.entities
        }

    def _is_placeholder(self, v) -> bool:
        if v is None:
            return True
        if not isinstance(v, str):
            return False
        s = v.strip().lower()
        return (
            s == "" or
            "?" in s or
            s.startswith("string") or
            s in {"none?", "todo?", "n/a", "<none>", "<unknown>"}
        )


    def _normalize_state_value(self, value: str) -> Optional[str]:
        """Normalize state values to match database enum"""
        state_map = {
            "open": "Open",
            "completed": "Completed",
            "backlog": "Backlog",
            "re-raised": "Re-Raised",
            "re raised": "Re-Raised",
            "reraised": "Re-Raised",
            "reopened": "Re-Raised",
            "re-opened": "Re-Raised",
            "re opened": "Re-Raised",
            "in-progress": "In-Progress",
            "in progress": "In-Progress",
            "wip": "In-Progress",
            "verified": "Verified"
        }
        return state_map.get(value.lower())

    def _normalize_priority_value(self, value: str) -> Optional[str]:
        """Normalize priority values to match database enum"""
        priority_map = {
            "urgent": "URGENT",
            "high": "HIGH",
            "medium": "MEDIUM",
            "low": "LOW",
            "none": "NONE"
        }
        return priority_map.get(value.lower())

    def _normalize_status_value(self, filter_key: str, value: str) -> Optional[str]:
        """Normalize status values based on filter type"""
        if filter_key == "project_status":
            status_map = {
                "not_started": "NOT_STARTED",
                "not started": "NOT_STARTED",
                "started": "STARTED",
                "completed": "COMPLETED",
                "overdue": "OVERDUE"
            }
        elif filter_key == "cycle_status":
            status_map = {
                "active": "ACTIVE",
                "upcoming": "UPCOMING",
                "completed": "COMPLETED"
            }
        elif filter_key == "page_visibility":
            status_map = {
                "public": "PUBLIC",
                "private": "PRIVATE",
                "archived": "ARCHIVED"
            }
        else:
            return None

        return status_map.get(value.lower())

    def _normalize_boolean_value(self, value: str) -> Optional[bool]:
        """Normalize string booleans to actual booleans"""
        if value.lower() in ["true", "1", "yes", "on"]:
            return True
        elif value.lower() in ["false", "0", "no", "off"]:
            return False
        return None

    def _normalize_boolean_value_from_any(self, value) -> Optional[bool]:
        """Normalize any type of value to boolean"""
        if isinstance(value, bool):
            return value
        elif isinstance(value, str):
            return self._normalize_boolean_value(value)
        return None

    def _infer_sort_order_from_query(self, query_text: str) -> Optional[Dict[str, int]]:
        """Infer time-based sorting preferences from free-form query text.

        Recognizes phrases like 'recent', 'latest', 'newest' → createdTimeStamp desc (-1)
        and 'oldest', 'earliest' → createdTimeStamp asc (1). Also handles
        'ascending/descending' when mentioned alongside time/date/created keywords.
        """
        if not query_text:
            return None

        text = query_text.lower()

        # Direct recency/age cues
        if re.search(r"\b(recent|latest|newest|most\s+recent|newer\s+first)\b", text):
            return {"createdTimeStamp": -1}
        if re.search(r"\b(oldest|earliest|older\s+first)\b", text):
            return {"createdTimeStamp": 1}

        # Asc/Desc cues when paired with time/date/created terms
        mentions_time = re.search(r"\b(time|date|created|creation|timestamp|recent)\b", text) is not None
        if mentions_time:
            if re.search(r"\b(desc|descending|new\s*->\s*old|new\s+to\s+old)\b", text):
                return {"createdTimeStamp": -1}
            if re.search(r"\b(asc|ascending|old\s*->\s*new|old\s+to\s+new)\b", text):
                return {"createdTimeStamp": 1}

        return None

    async def parse(self, query: str) -> Optional[QueryIntent]:
        """Use the LLM to produce a structured intent. Returns None on failure."""
        system = (
            "You are an expert MongoDB query planner for a Project Management System.\n"
            "Your task is to convert natural language queries into structured JSON intent objects.\n\n"

            "## DOMAIN CONTEXT\n"
            "This is a project management system with these main entities:\n"
            f"- {', '.join(self.entities)}\n\n"
            "Users ask questions in many different ways. Be flexible with their wording.\n"
            "Focus on understanding their intent, not exact keywords.\n\n"

            "## KEY RELATIONSHIPS\n"
            "- Work items belong to projects, cycles, and modules\n"
            "- Work items are assigned to team members\n"
            "- Projects contain cycles and modules\n"
            "- Cycles and modules belong to projects\n\n"

            "## VERY IMPORTANT\n"
            "## AVAILABLE FILTERS (use these exact keys):\n"
            "- state: Open|Completed|Backlog|Re-Raised|In-Progress|Verified\n"
            "- priority: URGENT|HIGH|MEDIUM|LOW|NONE\n"
            "- status: (varies by collection - use appropriate values)\n"
            "- project_status: NOT_STARTED|STARTED|COMPLETED|OVERDUE\n"
            "- cycle_status: ACTIVE|UPCOMING|COMPLETED\n"
            "- page_visibility: PUBLIC|PRIVATE|ARCHIVED\n"
            "- access: (project access levels)\n"
            "- isActive: true|false (for projects)\n"
            "- isArchived: true|false (for projects)\n"
            "- isDefault: true|false (for cycles)\n"
            "- isFavourite: true|false (for various entities)\n"
            "- type: (member types)\n"
            "- role: (member roles)\n"
            "- visibility: PUBLIC|PRIVATE|ARCHIVED (for pages)\n"
            "- project_name, cycle_name, assignee_name, module_name\n"
            "- createdBy_name: (creator names)\n"
            "- label: (work item labels)\n\n"

            "## TIME-BASED SORTING (CRITICAL)\n"
            "Infer sort_order from phrasing when the user implies recency or age.\n"
            "- 'recent', 'latest', 'newest', 'most recent' → {\"createdTimeStamp\": -1}\n"
            "- 'oldest', 'earliest', 'older first' → {\"createdTimeStamp\": 1}\n"
            "- If 'ascending/descending' is mentioned with created/time/date/timestamp, map to 1/-1 respectively on 'createdTimeStamp'.\n"
            "Only include sort_order when relevant; otherwise set it to null.\n\n"

            "## NAME EXTRACTION RULES - CRITICAL\n"
            "ALWAYS extract ONLY the core entity name, NEVER include descriptive phrases:\n"
            "- Query: 'work items within PMS project' → project_name: 'PMS' (NOT 'PMS project')\n"
            "- Query: 'tasks from test module' → module_name: 'test' (NOT 'test module')\n"
            "- Query: 'bugs assigned to alice' → assignee_name: 'alice' (NOT 'alice assigned')\n"
            "- Query: 'items in upcoming cycle' → cycle_name: 'upcoming' (NOT 'upcoming cycle')\n"
            "❌ WRONG: {'project_name': 'PMS project'} - this breaks regex matching!\n"
            "✅ CORRECT: {'project_name': 'PMS'} - this works with regex matching\n\n"

            "## COMMON QUERY PATTERNS\n"
            "- 'Show me X' → list/get details (aggregations: [])\n"
            "- 'How many X' → count (aggregations: ['count'])\n"
            "- 'Breakdown by X' → group results (aggregations: ['group'])\n"
            "- 'X assigned to Y' → filter by assignee name (Y = assignee_name)\n"
            "- 'X from/in/belonging to/associated with Y' → filter by project/cycle/module name (Y = project_name/cycle_name/module_name)\n"
            "- 'X in Y status' → filter by status/priority\n"
            "- 'Y project' → if asking about work items: workItem with project_name filter\n"
            "  → Context matters: 'details of Y project' vs 'work items associated with Y project'\n\n"
            
            "## OUTPUT FORMAT\n"
            "CRITICAL: Output ONLY the JSON object, nothing else.\n"
            "CRITICAL: The response must be parseable by json.loads().\n\n"
            "EXACT JSON structure:\n"
            "{\n"
            f'  "primary_entity": "",\n'  # Use a valid default
            '  "target_entities": [],\n'
            '  "filters": {},\n'
            '  "aggregations": [],\n'
            '  "group_by": [],\n'
            '  "projections": [],\n'
            '  "sort_order": null,\n'
            '  "limit": 20,\n'
            '  "wants_details": true,\n'
            '  "wants_count": false\n'
            "}\n\n"

            "## EXAMPLES\n"
            "- 'show me tasks assigned to alice' → {\"primary_entity\": \"workItem\", \"filters\": {\"assignee_name\": \"alice\"}, \"aggregations\": []}\n"
            "- 'how many bugs are there' → {\"primary_entity\": \"workItem\", \"aggregations\": [\"count\"]}\n"
            "- 'count active projects' → {\"primary_entity\": \"project\", \"filters\": {\"project_status\": \"STARTED\"}, \"aggregations\": [\"count\"]}\n"
            "- 'group tasks by priority' → {\"primary_entity\": \"workItem\", \"aggregations\": [\"group\"], \"group_by\": [\"priority\"]}\n"
            "- 'show archived projects' → {\"primary_entity\": \"project\", \"filters\": {\"isArchived\": true}, \"aggregations\": []}\n"
            "- 'find favourite modules' → {\"primary_entity\": \"module\", \"filters\": {\"isFavourite\": true}, \"aggregations\": []}\n"
            "- 'show work items with bug label' → {\"primary_entity\": \"workItem\", \"filters\": {\"label\": \"bug\"}, \"aggregations\": []}\n"
            "- 'who created this project' → {\"primary_entity\": \"project\", \"filters\": {\"createdBy_name\": \"john\"}, \"aggregations\": []}\n\n"
            "- 'show recent tasks' → {\"primary_entity\": \"workItem\", \"aggregations\": [], \"sort_order\": {\"createdTimeStamp\": -1}}\n"
            "- 'list oldest projects' → {\"primary_entity\": \"project\", \"aggregations\": [], \"sort_order\": {\"createdTimeStamp\": 1}}\n"
            "- 'bugs in ascending created order' → {\"primary_entity\": \"workItem\", \"aggregations\": [], \"sort_order\": {\"createdTimeStamp\": 1}}\n\n"

            "Always output valid JSON. No explanations, no thinking, just the JSON object."
        )

        user = f"Convert to JSON: {query}"

        try:
            ai = await self.llm.ainvoke([SystemMessage(content=system), HumanMessage(content=user)])
            content = ai.content.strip()
            print(f"DEBUG: LLM response: {content}")
            import re
            content = re.sub(r'<think>.*?</think>', '', content, flags=re.DOTALL)
            content = re.sub(r'<think>.*', '', content, flags=re.DOTALL)  # Handle incomplete tags

            # Some models wrap JSON in code fences; strip if present
            if content.startswith("```"):
                content = content.strip("`\n").split("\n", 1)[-1]
                if content.startswith("json\n"):
                    content = content[5:]

            # Try to find JSON in the response (look for { to } pattern)
            json_match = re.search(r'\{.*\}', content, re.DOTALL)
            if json_match:
                content = json_match.group(0)

            # Ensure we have valid JSON
            if not content or content.isspace():
                return None

            data = json.loads(content)
        except Exception as e:
            print(f"DEBUG: LLM parsing exception: {e}")
            return None

        try:
            return await self._sanitize_intent(data, query)
        except Exception:
            return None

    async def _sanitize_intent(self, data: Dict[str, Any], original_query: str = "") -> QueryIntent:
        # Primary entity - trust the LLM's choice unless it's completely invalid
        requested_primary = (data.get("primary_entity") or "").strip()
        primary = requested_primary if requested_primary in self.entities else "workItem"

        # Allowed relations for primary
        allowed_rels = set(self.entity_relations.get(primary, []))
        target_entities: List[str] = []
        for rel in (data.get("target_entities") or []):
            if isinstance(rel, str) and rel.split(".")[0] in allowed_rels:
                target_entities.append(rel)

        # Simplified filter processing - keep only valid filters
        raw_filters = data.get("filters") or {}
        filters: Dict[str, Any] = {}

        # Map legacy 'status' to 'state' for workItem if present
        if primary == "workItem" and "status" in raw_filters and "state" not in raw_filters:
            raw_filters["state"] = raw_filters.pop("status")

        # Keep only known filter keys and clean them
        known_filter_keys = {
            "state", "priority", "project_status", "cycle_status", "page_visibility",
            "status", "access", "isActive", "isArchived", "isDefault", "isFavourite",
            "type", "role", "visibility", "label",
            "project_name", "cycle_name", "assignee_name", "module_name", "member_role",
            "createdBy_name"
        }

        for k, v in raw_filters.items():
            if k in known_filter_keys and not self._is_placeholder(v):
                # Validate and normalize filter values
                if k == "state" and isinstance(v, str):
                    # Normalize state values
                    normalized_state = self._normalize_state_value(v.strip())
                    if normalized_state:
                        filters[k] = normalized_state
                elif k == "priority" and isinstance(v, str):
                    # Normalize priority values
                    normalized_priority = self._normalize_priority_value(v.strip())
                    if normalized_priority:
                        filters[k] = normalized_priority
                elif k in ["project_status", "cycle_status", "page_visibility"] and isinstance(v, str):
                    # Normalize status enum values
                    normalized_status = self._normalize_status_value(k, v.strip())
                    if normalized_status:
                        filters[k] = normalized_status
                elif k in ["isActive", "isArchived", "isDefault", "isFavourite"]:
                    # Handle boolean values
                    normalized_bool = self._normalize_boolean_value_from_any(v)
                    if normalized_bool is not None:
                        filters[k] = normalized_bool
                # Keep name-based filter values as provided by LLM
                elif k in ["project_name", "cycle_name", "module_name", "assignee_name", "createdBy_name"] and isinstance(v, str):
                    filters[k] = v.strip()
                else:
                    # For other valid filters, keep as-is
                    filters[k] = v


        # Aggregations
        allowed_aggs = {"count", "group", "summary"}
        aggregations = [a for a in (data.get("aggregations") or []) if a in allowed_aggs]

        # Group by tokens
        allowed_group = {"cycle", "project", "assignee", "state", "priority", "module"}
        group_by = [g for g in (data.get("group_by") or []) if g in allowed_group]

        # If user grouped by cross-entity tokens, force workItem as base (entity lock)
        cross_tokens = {"assignee", "project", "cycle", "module"}
        if any(g in cross_tokens for g in group_by):
            primary = "workItem"

        # Aggregations & group_by coherence
        if group_by and "group" not in aggregations:
            aggregations.insert(0, "group")
        if not group_by:
            # drop stray 'group'
            aggregations = [a for a in aggregations if a != "group"]

        # Projections limited to allow-listed fields for primary
        allowed_projection_set = set(self.allowed_fields.get(primary, []))
        projections = [p for p in (data.get("projections") or []) if p in allowed_projection_set][:10]

        # Sort order
        sort_order = None
        so = data.get("sort_order") or {}
        if isinstance(so, dict) and so:
            key, val = next(iter(so.items()))
            # Accept synonyms and normalize
            key_map = {
                "created": "createdTimeStamp",
                "createdAt": "createdTimeStamp",
                "created_time": "createdTimeStamp",
                "time": "createdTimeStamp",
                "date": "createdTimeStamp",
                "timestamp": "createdTimeStamp",
            }
            norm_key = key_map.get(key, key)

            def _norm_dir(v: Any) -> Optional[int]:
                if v in (1, -1):
                    return int(v)
                if isinstance(v, str):
                    s = v.strip().lower()
                    if s in {"asc", "ascending", "old->new", "old to new", "old_to_new"}:
                        return 1
                    if s in {"desc", "descending", "new->old", "new to old", "new_to_old"}:
                        return -1
                return None

            norm_dir = _norm_dir(val)
            if norm_key in {"createdTimeStamp", "priority", "state", "status"} and norm_dir in (1, -1):
                sort_order = {norm_key: norm_dir}

        # Limit
        limit_val = data.get("limit")
        try:
            limit = int(limit_val) if limit_val is not None else 20
            if limit <= 0:
                limit = 20
            limit = min(limit, 100)
        except Exception:
            limit = 20

        # Details vs count (mutually exclusive) + heuristic for "how many"
        oq = (original_query or "").lower()
        wants_details_raw = data.get("wants_details")
        wants_count_raw = data.get("wants_count")
        wants_details = bool(wants_details_raw) if wants_details_raw is not None else False
        wants_count = bool(wants_count_raw) if wants_count_raw is not None else False
        wants_count = wants_count or ("how many" in oq)

        # Simplified count query handling
        if wants_count:
            # For count queries, keep it simple
            aggregations = ["count"]
            wants_details = False
            group_by = []
            target_entities = []
            projections = []
            sort_order = None
        else:
            # For non-count queries, ensure consistency
            if group_by and wants_details_raw is None:
                wants_details = False

        # If no explicit sort provided and no grouping/count, infer time-based sort from phrasing
        if not sort_order and not group_by and not wants_count:
            inferred_sort = self._infer_sort_order_from_query(original_query or "")
            if inferred_sort:
                sort_order = inferred_sort

        return QueryIntent(
            primary_entity=primary,
            target_entities=target_entities,
            filters=filters,
            aggregations=aggregations,
            group_by=group_by,
            projections=projections,
            sort_order=sort_order,
            limit=limit,
            wants_details=wants_details,
            wants_count=wants_count,
        )

    async def _disambiguate_name_entity(self, proposed: Dict[str, str]) -> Optional[str]:
        """Use DB counts across collections to decide which name filter is most plausible.

        Preference order on ties: assignee -> project -> cycle -> module.
        Returns the chosen filter key or None if inconclusive.
        """
        # Build candidate lookups: mapping filter key -> (collection, field)
        candidates = {
            "assignee_name": ("members", "name"),
            "project_name": ("project", "name"),
            "cycle_name": ("cycle", "name"),
            "module_name": ("module", "name"),
        }
        counts: Dict[str, int] = {}
        for key, (collection, field) in candidates.items():
            if key not in proposed:
                continue
            value = proposed[key]
            try:
                cnt = await self._aggregate_count(collection, {field: {"$regex": value, "$options": "i"}})
            except Exception:
                cnt = 0
            counts[key] = cnt

        if not counts:
            return None

        # Pick the key with the highest positive count
        positive = {k: v for k, v in counts.items() if v and v > 0}
        if not positive:
            # No evidence; prefer assignee if proposed
            if "assignee_name" in proposed:
                return "assignee_name"
            return None

        # Sort keys by count desc then by preference order
        preference = {"assignee_name": 0, "project_name": 1, "cycle_name": 2, "module_name": 3}
        chosen = sorted(positive.items(), key=lambda kv: (-kv[1], preference.get(kv[0], 99)))[0][0]
        return chosen

    async def _aggregate_count(self, collection: str, match_filter: Dict[str, Any]) -> int:
        """Run a count via aggregation to avoid needing a dedicated count tool."""
        try:
            result = await mongodb_tools.execute_tool("aggregate", {
                "database": DATABASE_NAME,
                "collection": collection,
                "pipeline": [{"$match": match_filter}, {"$count": "total"}]
            })
            if isinstance(result, list) and result and isinstance(result[0], dict) and "total" in result[0]:
                return int(result[0]["total"])  # type: ignore
        except Exception:
            pass
        return 0

class PipelineGenerator:
    """Generates MongoDB aggregation pipelines based on query intent and relationships"""

    def __init__(self):
        self.relationship_cache = {}  # Cache for computed relationship paths

    def generate_pipeline(self, intent: QueryIntent) -> List[Dict[str, Any]]:
        """Generate MongoDB aggregation pipeline for the given intent"""
        pipeline: List[Dict[str, Any]] = []

        # Start with the primary collection
        collection = intent.primary_entity

        # Build sanitized filters once
        primary_filters = self._extract_primary_filters(intent.filters, collection) if intent.filters else {}
        secondary_filters = self._extract_secondary_filters(intent.filters, collection) if intent.filters else {}

        # COUNT-ONLY: no group_by, no details → do not add lookups
        if (("count" in intent.aggregations) or intent.wants_count) and not intent.group_by and not intent.wants_details:
            # Combine all filters for optimal count query
            all_filters = {}
            if primary_filters:
                all_filters.update(primary_filters)
            if secondary_filters:
                all_filters.update(secondary_filters)

            if all_filters:
                return [{"$match": all_filters}, {"$count": "total"}]
            else:
                return [{"$count": "total"}]

        # Add filters for the primary collection
        if primary_filters:
            pipeline.append({"$match": primary_filters})

        # Ensure lookups needed by secondary filters or grouping are included
        required_relations: Set[str] = set()

        # Determine relation tokens per primary collection
        relation_alias_by_token = {
            'workItem': {
                # All are embedded on workItem; no lookup needed for filters/grouping
                'project': None,
                'assignee': None,
                'module': None,
                'cycle': None,
            },
            'project': {
                'cycle': 'cycles',
                'module': 'modules',
                'assignee': 'members',
                'page': 'pages',
                'project': None,
            },
            'cycle': {
                'project': 'project',
            },
            'module': {
                'project': 'project',
                'assignee': 'assignee',
            },
            'page': {
                'project': 'project',  # key in REL is 'project', alias is 'projectDoc'
                'cycle': 'linkedCycle',
                'module': 'linkedModule',
            },
            'members': {
                'project': 'project',
            },
            'projectState': {
                'project': 'project',
            },
        }.get(collection, {})

        # Include explicit target entities requested by the intent (supports multi-hop like "project.cycles")
        for rel in (intent.target_entities or []):
            if not isinstance(rel, str) or not rel:
                continue
            first_hop = rel.split(".")[0]
            if first_hop in REL.get(collection, {}):
                required_relations.add(rel)

        # Filters → relations (map filter tokens to relation alias for this primary)
        if intent.filters:
            # For workItem, project/assignee/cycle/modules are embedded; no lookups needed for name filters
            if collection != 'workItem':
                if 'project_name' in intent.filters and relation_alias_by_token.get('project') in REL.get(collection, {}):
                    required_relations.add(relation_alias_by_token['project'])
                if 'cycle_name' in intent.filters and relation_alias_by_token.get('cycle') in REL.get(collection, {}):
                    required_relations.add(relation_alias_by_token['cycle'])
                if 'assignee_name' in intent.filters and relation_alias_by_token.get('assignee') in REL.get(collection, {}):
                    required_relations.add(relation_alias_by_token['assignee'])
                if 'module_name' in intent.filters and relation_alias_by_token.get('module') in REL.get(collection, {}):
                    required_relations.add(relation_alias_by_token['module'])
            if 'member_role' in intent.filters:
                # Require member join depending on collection
                if collection == 'workItem' and 'assignee' in REL.get(collection, {}):
                    required_relations.add('assignee')
                if collection == 'project' and 'members' in REL.get('project', {}):
                    required_relations.add('members')
                if collection == 'module' and 'assignee' in REL.get('module', {}):
                    required_relations.add('assignee')

            # Multi-hop fallbacks for cycle/module via project when direct relations are absent
            if 'cycle_name' in intent.filters and ('cycle' not in REL.get(collection, {}) and 'cycles' not in REL.get(collection, {}) and 'linkedCycle' not in REL.get(collection, {})):
                if 'project' in REL.get(collection, {}) and 'cycles' in REL.get('project', {}):
                    required_relations.add('project')
                    required_relations.add('project.cycles')
            if 'module_name' in intent.filters and ('module' not in REL.get(collection, {}) and 'modules' not in REL.get(collection, {}) and 'linkedModule' not in REL.get(collection, {})):
                if 'project' in REL.get(collection, {}) and 'modules' in REL.get('project', {}):
                    required_relations.add('project')
                    required_relations.add('project.modules')

        # Group-by → relations
        for token in (intent.group_by or []):
            # Map grouping token to relation alias for this primary
            rel_alias = relation_alias_by_token.get(token)
            if rel_alias and rel_alias in REL.get(collection, {}):
                required_relations.add(rel_alias)
            # Multi-hop fallback for grouping keys that require project hop (e.g., cycle/module on workItem)
            if token == 'cycle' and ('cycle' not in REL.get(collection, {}) and 'cycles' not in REL.get(collection, {})):
                if 'project' in REL.get(collection, {}) and 'cycles' in REL.get('project', {}):
                    required_relations.add('project')
                    required_relations.add('project.cycles')
            if token == 'module' and ('module' not in REL.get(collection, {}) and 'modules' not in REL.get(collection, {})):
                if 'project' in REL.get(collection, {}) and 'modules' in REL.get('project', {}):
                    required_relations.add('project')
                    required_relations.add('project.modules')

        # Add relationship lookups (supports multi-hop via dot syntax like project.states)
        for target_entity in sorted(required_relations):
            # Allow multi-hop relation names like "project.cycles"
            hops = target_entity.split(".")
            current_collection = collection
            local_prefix = None
            for hop in hops:
                if hop not in REL.get(current_collection, {}):
                    break
                relationship = REL[current_collection][hop]
                lookup = build_lookup_stage(relationship["target"], relationship, current_collection, local_field_prefix=local_prefix)
                if lookup:
                    pipeline.append(lookup)
                    # If array relation, unwind the alias used in $lookup
                    is_many = bool(relationship.get("isArray") or relationship.get("many", False))
                    alias_name = relationship.get("as") or relationship.get("alias") or relationship.get("target")
                    if is_many:
                        pipeline.append({
                            "$unwind": {"path": f"${alias_name}", "preserveNullAndEmptyArrays": True}
                        })
                    # Set local prefix to the alias for chaining next hop
                    local_prefix = alias_name
                current_collection = relationship["target"]

        # Add secondary filters (on joined collections)
        if secondary_filters:
            pipeline.append({"$match": secondary_filters})

        # Add grouping if requested
        if intent.group_by:
            group_id_expr: Any
            id_fields: Dict[str, Any] = {}
            for token in intent.group_by:
                field_path = self._resolve_group_field(intent.primary_entity, token)
                if field_path:
                    id_fields[token] = f"${field_path}"
            if not id_fields:
                # Fallback: do nothing if we can't resolve
                pass
            else:
                group_id_expr = list(id_fields.values())[0] if len(id_fields) == 1 else id_fields
                group_stage: Dict[str, Any] = {
                    "$group": {
                        "_id": group_id_expr,
                        "count": {"$sum": 1},
                    }
                }
                if intent.wants_details:
                    group_stage["$group"]["items"] = {
                        "$push": {
                            "_id": "$_id",
                            "displayBugNo": "$displayBugNo",
                            "title": "$title",
                            "priority": "$priority",
                        }
                    }
                pipeline.append(group_stage)
                # Sorting for grouped results: default to count desc, allow sorting by grouped keys
                if intent.sort_order:
                    sort_key, sort_dir = next(iter(intent.sort_order.items()))
                    if sort_key in intent.group_by:
                        # Sort by the grouped key inside _id
                        if len(id_fields) == 1:
                            pipeline.append({"$sort": {"_id": sort_dir}})
                        else:
                            pipeline.append({"$sort": {f"_id.{sort_key}": sort_dir}})
                    else:
                        pipeline.append({"$sort": {"count": -1}})
                else:
                    pipeline.append({"$sort": {"count": -1}})
                # Present a tidy shape
                project_shape: Dict[str, Any] = {"count": 1}
                if intent.wants_details:
                    project_shape["items"] = 1
                project_shape["group"] = "$_id"
                pipeline.append({"$project": project_shape})
                # Respect limit on grouped results
                if intent.limit:
                    pipeline.append({"$limit": intent.limit})

        # Add aggregations like count (skip count when details are requested)
        if intent.aggregations and not intent.wants_details and not intent.group_by:
            for agg in intent.aggregations:
                if agg == 'count':
                    pipeline.append({"$count": "total"})
                    return pipeline  # Count is terminal

        # Determine projections for details (skip when grouping since we reshape after $group)
        effective_projections: List[str] = intent.projections
        if intent.wants_details and not intent.group_by and not effective_projections:
            effective_projections = self._get_default_projections(intent.primary_entity)

        # Add sorting (handle custom priority order) — skip if already grouped
        added_priority_rank = False
        if intent.sort_order and not intent.group_by:
            if 'priority' in intent.sort_order:
                # Only compute rank if priority is part of projections to avoid surprising invisible sorts
                if (effective_projections and 'priority' in effective_projections) or (not effective_projections):
                    added_priority_rank = True
                    pipeline.append({
                        "$addFields": {
                            "_priorityRank": {
                                "$switch": {
                                    "branches": [
                                        {"case": {"$eq": ["$priority", "URGENT"]}, "then": 5},
                                        {"case": {"$eq": ["$priority", "HIGH"]}, "then": 4},
                                        {"case": {"$eq": ["$priority", "MEDIUM"]}, "then": 3},
                                        {"case": {"$eq": ["$priority", "LOW"]}, "then": 2},
                                        {"case": {"$eq": ["$priority", "NONE"]}, "then": 1}
                                    ],
                                    "default": 0
                                }
                            }
                        }
                    })
                    # Use computed rank for sorting direction provided
                    direction = intent.sort_order.get('priority', -1)
                    pipeline.append({"$sort": {"_priorityRank": direction}})
                else:
                    pipeline.append({"$sort": intent.sort_order})
            elif 'state' in intent.sort_order and collection == 'workItem':
                # Sort by state via embedded state.name.
                pipeline.append({"$sort": {"state.name": intent.sort_order.get('state', 1)}})
            else:
                pipeline.append({"$sort": intent.sort_order})

        # Compute projected aliases for joined relations so projections include them when needed
        projected_aliases: Set[str] = set()
        if required_relations:
            for rel_path in sorted(required_relations):
                hops = rel_path.split(".")
                current_collection = collection
                for hop in hops:
                    if hop not in REL.get(current_collection, {}):
                        break
                    relationship = REL[current_collection][hop]
                    alias_name = relationship.get("as") or relationship.get("alias") or relationship.get("target")
                    if alias_name:
                        projected_aliases.add(alias_name)
                    current_collection = relationship["target"]

        # Add projections after sorting so computed fields can be hidden
        if effective_projections and not intent.group_by:
            projection = self._generate_projection(effective_projections, sorted(list(projected_aliases)), intent.primary_entity)
            # Ensure we exclude helper fields from output
            pipeline.append({"$project": projection})
        # Always remove priority rank helper if it was added
        if added_priority_rank:
            pipeline.append({"$unset": "_priorityRank"})

        # Add limit (only for non-grouped queries; grouped handled above)
        if intent.limit and not intent.group_by:
            pipeline.append({"$limit": intent.limit})

        return pipeline

    def _extract_primary_filters(self, filters: Dict[str, Any], collection: str) -> Dict[str, Any]:
        """Extract filters that apply to the primary collection"""
        primary_filters = {}

        if collection == "workItem":
            if 'status' in filters:
                primary_filters['status'] = filters['status']
            if 'priority' in filters:
                primary_filters['priority'] = filters['priority']
            if 'state' in filters:
                # Map logical state filter to embedded field
                primary_filters['state.name'] = filters['state']

        elif collection == "project":
            if 'project_status' in filters:
                primary_filters['status'] = filters['project_status']

        elif collection == "cycle":
            if 'cycle_status' in filters:
                primary_filters['status'] = filters['cycle_status']

        elif collection == "page":
            if 'page_visibility' in filters:
                primary_filters['visibility'] = filters['page_visibility']

        return primary_filters

    def _extract_secondary_filters(self, filters: Dict[str, Any], collection: str) -> Dict[str, Any]:
        """Extract filters that apply to joined collections, guarded by available relations."""
        s: Dict[str, Any] = {}

        # Project name: allow both embedded project.name and joined alias projectDoc.name
        if 'project_name' in filters and collection == 'project':
            s['$or'] = [
                {'name': {'$regex': filters['project_name'], '$options': 'i'}},
                {'projectDoc.name': {'$regex': filters['project_name'], '$options': 'i'}},
            ]
        elif 'project_name' in filters:
            s['$or'] = [
                {'project.name': {'$regex': filters['project_name'], '$options': 'i'}},
                {'projectDoc.name': {'$regex': filters['project_name'], '$options': 'i'}},
            ]

        # Assignee name via joined alias 'assignees' (only if relation exists)
        if 'assignee_name' in filters and 'assignee' in REL.get(collection, {}):
            # Prefer embedded assignee names when present; joined alias may be 'assignees'
            s['$or'] = s.get('$or', []) + [
                {'assignee.name': {'$regex': filters['assignee_name'], '$options': 'i'}},
                {'assignees.name': {'$regex': filters['assignee_name'], '$options': 'i'}},
            ]
        # Member role filter when relation exists
        if 'member_role' in filters:
            # For workItem: embedded assignee or joined members
            if collection == 'workItem' and 'assignee' in REL.get(collection, {}):
                s['$or'] = s.get('$or', []) + [
                    {'assignee.role': {'$regex': f"^{filters['member_role']}$", '$options': 'i'}},
                    {'assignees.role': {'$regex': f"^{filters['member_role']}$", '$options': 'i'}},
                ]
            # For project: through members join
            if collection == 'project' and 'members' in REL.get('project', {}):
                s['members.role'] = {'$regex': f"^{filters['member_role']}$", '$options': 'i'}
            # For module: embedded assignee or joined members
            if collection == 'module' and 'assignee' in REL.get('module', {}):
                s['$or'] = s.get('$or', []) + [
                    {'assignee.role': {'$regex': f"^{filters['member_role']}$", '$options': 'i'}},
                    {'assignees.role': {'$regex': f"^{filters['member_role']}$", '$options': 'i'}},
                ]

        # Cycle name filter: prefer embedded cycle.name; support joined aliases
        if 'cycle_name' in filters:
            if collection == 'workItem':
                s['cycle.name'] = {'$regex': filters['cycle_name'], '$options': 'i'}
            elif 'cycle' in REL.get(collection, {}):
                s['cycle.name'] = {'$regex': filters['cycle_name'], '$options': 'i'}
            elif 'cycles' in REL.get(collection, {}):
                s['cycles.name'] = {'$regex': filters['cycle_name'], '$options': 'i'}
            elif collection == 'page' and 'linkedCycle' in REL.get('page', {}):
                s['linkedCycleDocs.name'] = {'$regex': filters['cycle_name'], '$options': 'i'}

        # Module name filter: prefer embedded modules.name; support joined aliases
        if 'module_name' in filters:
            if collection == 'workItem':
                s['modules.name'] = {'$regex': filters['module_name'], '$options': 'i'}
            elif 'module' in REL.get(collection, {}):
                s['module.name'] = {'$regex': filters['module_name'], '$options': 'i'}
            elif 'modules' in REL.get(collection, {}):
                s['modules.name'] = {'$regex': filters['module_name'], '$options': 'i'}
            elif collection == 'page' and 'linkedModule' in REL.get('page', {}):
                s['linkedModuleDocs.name'] = {'$regex': filters['module_name'], '$options': 'i'}

        return s

    def _generate_lookup_stage(self, from_collection: str, target_entity: str, filters: Dict[str, Any]) -> Dict[str, Any]:
        # Deprecated in favor of build_lookup_stage imported from registry
        if from_collection not in REL or target_entity not in REL[from_collection]:
            return {}
        relationship = REL[from_collection][target_entity]
        return build_lookup_stage(relationship["target"], relationship, from_collection)

    def _generate_projection(self, projections: List[str], target_entities: List[str], primary_entity: str) -> Dict[str, Any]:
        """Generate projection object"""
        projection = {"_id": 1}  # Always include ID

        # Add requested projections
        for field in projections:
            if field in ALLOWED_FIELDS.get(primary_entity, {}):
                projection[field] = 1

        # Add target entity fields
        for entity in target_entities:
            if entity in REL.get(primary_entity, {}):
                projection[entity] = 1

        return projection

    def _get_default_projections(self, primary_entity: str) -> List[str]:
        """Return sensible default fields for detail queries per collection.
        Only returns fields that are allow-listed for the given collection.
        """
        defaults_map: Dict[str, List[str]] = {
            "workItem": [
                "displayBugNo", "title", "priority",
                "state.name", "assignee",
                "project.name", "cycle.name", "modules.name",
                "createdTimeStamp"
            ],
            "project": [
                "projectDisplayId", "name", "status", "isActive", "isArchived", "createdTimeStamp",
                "createdBy.name"
            ],
            "cycle": [
                "title", "status", "startDate", "endDate"
            ],
            "members": [
                "name", "email", "role", "joiningDate"
            ],
            "page": [
                "title", "visibility", "createdAt"
            ],
            "module": [
                "title", "description", "isFavourite", "createdTimeStamp"
            ],
            "projectState": [
                "name", "subStates.name", "subStates.order"
            ],
        }

        candidates = defaults_map.get(primary_entity, ["_id"])  # fallback _id

        # Validate against allow-listed fields for safety
        allowed = ALLOWED_FIELDS.get(primary_entity, set())
        validated: List[str] = []
        for field in candidates:
            # Keep only fields that are explicitly allow-listed for primary entity
            if field in allowed:
                validated.append(field)

        # After computing validated, if it's empty, fall back to a minimal safe set
        if not validated:
            minimal = ["title", "priority", "createdTimeStamp"]
            validated = [f for f in minimal if f in allowed]
        return validated

    def _resolve_group_field(self, primary_entity: str, token: str) -> Optional[str]:
        """Map a grouping token to a concrete field path in the current pipeline."""
        mapping = {
            'workItem': {
                # Only relations that exist in REL for workItem
                'project': 'project.name',
                'assignee': 'assignee.name',
                'cycle': 'cycle.name',
                'module': 'modules.name',
                'state': 'state.name',
                'priority': 'priority',
            },
            'project': {
                'status': 'status',  # project status unchanged
            },
            'cycle': {
                'project': 'project.name',
                'status': 'status',  # cycle status unchanged
            },
            'page': {
                'project': 'projectDoc.name',
                'cycle': 'linkedCycleDocs.name',
                'module': 'linkedModuleDocs.name',
            },
        }
        entity_map = mapping.get(primary_entity, {})
        return entity_map.get(token)

class Planner:
    """Main query planner that orchestrates the entire process"""

    def __init__(self):
        self.generator = PipelineGenerator()
        self.llm_parser = LLMIntentParser()

    async def plan_and_execute(self, query: str) -> Dict[str, Any]:
        """Plan and execute a natural language query"""
        try:
            # Ensure MongoDB connection
            await mongodb_tools.connect()

            # Parse intent via LLM
            intent: Optional[QueryIntent] = await self.llm_parser.parse(query)
            if not intent:
                return {
                    "success": False,
                    "error": "Failed to parse query intent",
                    "query": query
                }

            # Generate the pipeline
            pipeline = self.generator.generate_pipeline(intent)

            # Execute the query
            result = await mongodb_tools.execute_tool("aggregate", {
                "database": DATABASE_NAME,
                "collection": intent.primary_entity,
                "pipeline": pipeline
            })

            return {
                "success": True,
                "intent": intent.__dict__,
                "pipeline": pipeline,
                "result": result,
                "planner": "llm"
            }

        except Exception as e:
            return {
                "success": False,
                "error": str(e),
                "query": query
            }

# Global instance
query_planner = Planner()

async def plan_and_execute_query(query: str) -> Dict[str, Any]:
    """Convenience function to plan and execute queries"""
    return await query_planner.plan_and_execute(query)<|MERGE_RESOLUTION|>--- conflicted
+++ resolved
@@ -10,17 +10,10 @@
 from typing import Dict, List, Any, Optional, Set
 import os
 from dataclasses import dataclass
-<<<<<<< HEAD
 from langchain_groq import ChatGroq
-from registry import REL, ALLOWED_FIELDS, build_lookup_stage
-from constants import mongodb_tools, DATABASE_NAME
-# from langchain_ollama import ChatOllama
-=======
-
 from mongo.registry import REL, ALLOWED_FIELDS, build_lookup_stage
 from mongo.constants import mongodb_tools, DATABASE_NAME
-from langchain_ollama import ChatOllama
->>>>>>> 9923f0c9
+# from langchain_ollama import ChatOllama
 from langchain_core.messages import SystemMessage, HumanMessage
 from dotenv import load_dotenv
 load_dotenv()
