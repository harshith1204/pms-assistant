#!/usr/bin/env python3
"""
Intelligent Query Planner for PMS System
Handles natural language queries and generates optimal MongoDB aggregation pipelines
based on the relationship registry
"""

import json
import re
from typing import Dict, List, Any, Optional, Set
import os
from dataclasses import dataclass
from langchain_groq import ChatGroq
from mongo.registry import REL, ALLOWED_FIELDS, build_lookup_stage
from mongo.constants import mongodb_tools, DATABASE_NAME
# from langchain_ollama import ChatOllama
from langchain_core.messages import SystemMessage, HumanMessage
from opentelemetry import trace
from opentelemetry.trace import Status, StatusCode

# Orchestration utilities
from orchestrator import Orchestrator, StepSpec, as_async

# OpenInference semantic conventions (optional)
try:
    from openinference.semconv.trace import SpanAttributes as OI
except Exception:  # Fallback when OpenInference isn't installed
    class _OI:
        INPUT_VALUE = "input.value"
        OUTPUT_VALUE = "output.value"
        TOOL_INPUT = "tool.input"
        TOOL_OUTPUT = "tool.output"
        ERROR_TYPE = "error.type"
        ERROR_MESSAGE = "error.message"

    OI = _OI()
from dotenv import load_dotenv
load_dotenv()
groq_api_key = os.getenv("GROQ_API_KEY")
if not groq_api_key:
    raise ValueError(
        "FATAL: GROQ_API_KEY environment variable not set.\n"
        "Please create a .env file and add your Groq API key to it."
    )

@dataclass
class QueryIntent:
    """Represents the parsed intent of a user query"""
    primary_entity: str  # Main collection/entity (e.g., "workItem", "project")
    target_entities: List[str]  # Related entities to include
    filters: Dict[str, Any]  # Filter conditions
    aggregations: List[str]  # Aggregation operations (count, group, etc.)
    group_by: List[str]  # Grouping keys (e.g., ["cycle"]) when 'group by' present
    projections: List[str]  # Fields to return
    sort_order: Optional[Dict[str, int]]  # Sort specification
    limit: Optional[int]  # Result limit
    skip: Optional[int]  # Result offset for pagination
    wants_details: bool  # Prefer detailed documents over counts
    wants_count: bool  # Whether the user asked for a count
    fetch_one: bool  # Whether the user wants a single specific item

@dataclass
class RelationshipPath:
    """Represents a traversal path through relationships"""
    start_collection: str
    end_collection: str
    path: List[str]  # List of relationship names
    cost: int  # Computational cost of this path
    filters: Dict[str, Any]  # Filters that can be applied at each step


class LLMIntentParser:
    """LLM-backed intent parser that produces a structured plan compatible with QueryIntent.

    The LLM proposes:
    - primary_entity
    - target_entities (relations to join)
    - filters (normalized keys: status, priority, project_status, cycle_status, page_visibility,
      project_name, cycle_name, assignee_name, module_name)
    - aggregations: ["count"|"group"|"summary"]
    - group_by tokens: ["cycle","project","assignee","status","priority","module"]
    - projections (subset of allow-listed fields for the primary entity)
    - sort_order (field -> 1|-1), supported keys: createdTimeStamp, priority, status
    - limit (int)
    - wants_details, wants_count

    Safety: we filter LLM output against REL and ALLOWED_FIELDS before use.
    """

    def __init__(self, model_name: Optional[str] = None):
        self.model_name = model_name or os.environ.get("QUERY_PLANNER_MODEL", "qwen3:0.6b-fp16")
        # Keep the model reasonably deterministic for planning
<<<<<<< HEAD
        self.llm = ChatGroq(
            api_key=groq_api_key,
            model="llama-3.1-8b-instant",
            streaming=False
=======
        self.llm = ChatOllama(
            model=self.model_name,
            temperature=0.2,
            num_ctx=4096,
            num_predict=1024,
            top_p=0.8,
            top_k=40,
>>>>>>> b75fc0c0
        )

        # Precompute compact schema context to keep prompts short
        self.entities: List[str] = list(REL.keys())
        self.entity_relations: Dict[str, List[str]] = {
            entity: list(REL.get(entity, {}).keys()) for entity in self.entities
        }
        self.allowed_fields: Dict[str, List[str]] = {
            entity: sorted(list(ALLOWED_FIELDS.get(entity, set()))) for entity in self.entities
        }
        # Map common synonyms to canonical entity names to reduce LLM mistakes
        self.entity_synonyms = {
            "member": "members",
            "members": "members",
            "team": "members",
            "teammate": "members",
            "teammates": "members",
            "assignee": "members",
            "assignees": "members",
            "user": "members",
            "users": "members",
            "staff": "members",
            "personnel": "members",
            "task": "workItem",
            "tasks": "workItem",
            "bug": "workItem",
            "bugs": "workItem",
            "issue": "workItem",
            "issues": "workItem",
            "tickets": "workItem",
            "ticket": "workItem",
        }

    def _is_placeholder(self, v) -> bool:
        if v is None:
            return True
        if not isinstance(v, str):
            return False
        s = v.strip().lower()
        return (
            s == "" or
            "?" in s or
            s.startswith("string") or
            s in {"none?", "todo?", "n/a", "<none>", "<unknown>"}
        )


    def _normalize_state_value(self, value: str) -> Optional[str]:
        """Normalize state values to match database enum"""
        state_map = {
            "open": "Open",
            "completed": "Completed",
            "backlog": "Backlog",
            "re-raised": "Re-Raised",
            "re raised": "Re-Raised",
            "reraised": "Re-Raised",
            "reopened": "Re-Raised",
            "re-opened": "Re-Raised",
            "re opened": "Re-Raised",
            "in-progress": "In-Progress",
            "in progress": "In-Progress",
            "wip": "In-Progress",
            "verified": "Verified"
        }
        return state_map.get(value.lower())

    def _normalize_priority_value(self, value: str) -> Optional[str]:
        """Normalize priority values to match database enum"""
        priority_map = {
            "urgent": "URGENT",
            "high": "HIGH",
            "medium": "MEDIUM",
            "low": "LOW",
            "none": "NONE"
        }
        return priority_map.get(value.lower())

    def _normalize_status_value(self, filter_key: str, value: str) -> Optional[str]:
        """Normalize status values based on filter type"""
        if filter_key == "project_status":
            status_map = {
                "not_started": "NOT_STARTED",
                "not started": "NOT_STARTED",
                "started": "STARTED",
                "completed": "COMPLETED",
                "overdue": "OVERDUE"
            }
        elif filter_key == "cycle_status":
            status_map = {
                "active": "ACTIVE",
                "upcoming": "UPCOMING",
                "completed": "COMPLETED"
            }
        elif filter_key == "page_visibility":
            status_map = {
                "public": "PUBLIC",
                "private": "PRIVATE",
                "archived": "ARCHIVED"
            }
        else:
            return None

        return status_map.get(value.lower())

    def _normalize_boolean_value(self, value: str) -> Optional[bool]:
        """Normalize string booleans to actual booleans"""
        if value.lower() in ["true", "1", "yes", "on"]:
            return True
        elif value.lower() in ["false", "0", "no", "off"]:
            return False
        return None

    def _normalize_boolean_value_from_any(self, value) -> Optional[bool]:
        """Normalize any type of value to boolean"""
        if isinstance(value, bool):
            return value
        elif isinstance(value, str):
            return self._normalize_boolean_value(value)
        return None

    def _infer_sort_order_from_query(self, query_text: str) -> Optional[Dict[str, int]]:
        """Infer time-based sorting preferences from free-form query text.

        Recognizes phrases like 'recent', 'latest', 'newest' → createdTimeStamp desc (-1)
        and 'oldest', 'earliest' → createdTimeStamp asc (1). Also handles
        'ascending/descending' when mentioned alongside time/date/created keywords.
        """
        if not query_text:
            return None

        text = query_text.lower()

        # Direct recency/age cues
        if re.search(r"\b(recent|latest|newest|most\s+recent|newer\s+first)\b", text):
            return {"createdTimeStamp": -1}
        if re.search(r"\b(oldest|earliest|older\s+first)\b", text):
            return {"createdTimeStamp": 1}

        # Asc/Desc cues when paired with time/date/created terms
        mentions_time = re.search(r"\b(time|date|created|creation|timestamp|recent)\b", text) is not None
        if mentions_time:
            if re.search(r"\b(desc|descending|new\s*->\s*old|new\s+to\s+old)\b", text):
                return {"createdTimeStamp": -1}
            if re.search(r"\b(asc|ascending|old\s*->\s*new|old\s+to\s+new)\b", text):
                return {"createdTimeStamp": 1}

        return None

    async def parse(self, query: str) -> Optional[QueryIntent]:
        """Use the LLM to produce a structured intent. Returns None on failure."""
        system = (
            "You are an expert MongoDB query planner for a Project Management System.\n"
            "Your task is to convert natural language queries into structured JSON intent objects.\n\n"

            "## DOMAIN CONTEXT\n"
            "This is a project management system with these main entities:\n"
            f"- {', '.join(self.entities)}\n\n"
            "Users ask questions in many different ways. Be flexible with their wording.\n"
            "Focus on understanding their intent, not exact keywords.\n\n"

            "## KEY RELATIONSHIPS\n"
            "- Work items belong to projects, cycles, and modules\n"
            "- Work items are assigned to team members\n"
            "- Projects contain cycles and modules\n"
            "- Cycles and modules belong to projects\n\n"

            "## VERY IMPORTANT\n"
            "## AVAILABLE FILTERS (use these exact keys):\n"
            "- state: Open|Completed|Backlog|Re-Raised|In-Progress|Verified (for workItem)\n"
            "- priority: URGENT|HIGH|MEDIUM|LOW|NONE (for workItem)\n"
            "- status: (varies by collection - use appropriate values)\n"
            "- project_status: NOT_STARTED|STARTED|COMPLETED|OVERDUE (for project)\n"
            "- cycle_status: ACTIVE|UPCOMING|COMPLETED (for cycle)\n"
            "- page_visibility: PUBLIC|PRIVATE|ARCHIVED (for page)\n"
            "- access: (project access levels)\n"
            "- isActive: true|false (for projects)\n"
            "- isArchived: true|false (for projects)\n"
            "- isDefault: true|false (for cycles)\n"
            "- isFavourite: true|false (for various entities)\n"
            "- type: (member types)\n"
            "- role: (member roles)\n"
            "- visibility: PUBLIC|PRIVATE|ARCHIVED (for pages)\n"
            "- project_name, cycle_name, assignee_name, module_name\n"
            "- createdBy_name: (creator names)\n"
            "- label: (work item labels)\n\n"

            "## TIME-BASED SORTING (CRITICAL)\n"
            "Infer sort_order from phrasing when the user implies recency or age.\n"
            "- 'recent', 'latest', 'newest', 'most recent' → {\"createdTimeStamp\": -1}\n"
            "- 'oldest', 'earliest', 'older first' → {\"createdTimeStamp\": 1}\n"
            "- If 'ascending/descending' is mentioned with created/time/date/timestamp, map to 1/-1 respectively on 'createdTimeStamp'.\n"
            "Only include sort_order when relevant; otherwise set it to null.\n\n"

            "## NAME EXTRACTION RULES - CRITICAL\n"
            "ALWAYS extract ONLY the core entity name, NEVER include descriptive phrases:\n"
            "- Query: 'work items within PMS project' → project_name: 'PMS' (NOT 'PMS project')\n"
            "- Query: 'tasks from test module' → module_name: 'test' (NOT 'test module')\n"
            "- Query: 'bugs assigned to alice' → assignee_name: 'alice' (NOT 'alice assigned')\n"
            "- Query: 'items in upcoming cycle' → cycle_name: 'upcoming' (NOT 'upcoming cycle')\n"
            "❌ WRONG: {'project_name': 'PMS project'} - this breaks regex matching!\n"
            "✅ CORRECT: {'project_name': 'PMS'} - this works with regex matching\n\n"

            "## COMPOUND FILTER PARSING\n"
            "When users write queries like 'cycles where state.active = true':\n"
            "- 'state.active = true' should map to cycle_status: 'ACTIVE' for cycle entities\n"
            "- 'state.open = true' should map to state: 'Open' for workItem entities\n"
            "- 'status.completed = true' should map to project_status: 'COMPLETED' for project entities\n"
            "- Parse 'entity.field = value' patterns and map to appropriate filter keys\n\n"

            "## COMMON QUERY PATTERNS\n"
            "- 'Show me X' → list/get details (aggregations: [])\n"
            "- 'How many X' → count (aggregations: ['count'])\n"
            "- 'Breakdown by X' → group results (aggregations: ['group'])\n"
            "- 'X assigned to Y' → filter by assignee name (Y = assignee_name)\n"
            "- 'X from/in/belonging to/associated with Y' → filter by project/cycle/module name (Y = project_name/cycle_name/module_name)\n"
            "- 'X in Y status' → filter by status/priority\n"
            "- 'work items with title containing Z' → filter by title field (Z = search term)\n"
            "- 'work items with label Z' → filter by label field (Z = exact label value)\n"
            "- 'find items containing X in title' → {\"primary_entity\": \"workItem\", \"filters\": {\"title\": \"X\"}, \"aggregations\": []}\n"
            "- 'search for Y in descriptions' → {\"primary_entity\": \"workItem\", \"filters\": {\"description\": \"Y\"}, \"aggregations\": []}\n"
            "- 'IMPORTANT: For \"containing\" queries, extract ONLY the search term (e.g., \"component\"), not the full phrase'\n"
            "- 'Y project' → if asking about work items: workItem with project_name filter\n"
            "  → Context matters: 'details of Y project' vs 'work items associated with Y project'\n"
            "- 'cycles that are active/currently active' → cycle with cycle_status: 'ACTIVE'\n"
            "- 'active cycles' → cycle with cycle_status: 'ACTIVE'\n"
            "- 'what is the email address for X' → members with name filter and email projection\n"
            "- 'member X' → members entity with name filter\n"
            "- 'project member X' → members entity with name filter\n\n"
            
            "## OUTPUT FORMAT\n"
            "CRITICAL: Output ONLY the JSON object, nothing else.\n"
            "CRITICAL: The response must be parseable by json.loads().\n\n"
            "EXACT JSON structure:\n"
            "{\n"
            f'  "primary_entity": "",\n'  # Use a valid default
            '  "target_entities": [],\n'
            '  "filters": {},\n'
            '  "aggregations": [],\n'
            '  "group_by": [],\n'
            '  "projections": [],\n'
            '  "sort_order": null,\n'
            '  "limit": 20,\n'
            '  "skip": 0,\n'
            '  "wants_details": true,\n'
            '  "wants_count": false,\n'
            '  "fetch_one": false\n'
            "}\n\n"

            "## EXAMPLES\n"
            "- 'show me tasks assigned to alice' → {\"primary_entity\": \"workItem\", \"filters\": {\"assignee_name\": \"alice\"}, \"aggregations\": []}\n"
            "- 'how many bugs are there' → {\"primary_entity\": \"workItem\", \"aggregations\": [\"count\"]}\n"
            "- 'count active projects' → {\"primary_entity\": \"project\", \"filters\": {\"project_status\": \"STARTED\"}, \"aggregations\": [\"count\"]}\n"
            "- 'group tasks by priority' → {\"primary_entity\": \"workItem\", \"aggregations\": [\"group\"], \"group_by\": [\"priority\"]}\n"
            "- 'show archived projects' → {\"primary_entity\": \"project\", \"filters\": {\"isArchived\": true}, \"aggregations\": []}\n"
            "- 'find favourite modules' → {\"primary_entity\": \"module\", \"filters\": {\"isFavourite\": true}, \"aggregations\": []}\n"
            "- 'show work items with bug label' → {\"primary_entity\": \"workItem\", \"filters\": {\"label\": \"bug\"}, \"aggregations\": []}\n"
            "- 'find work items with title containing component' → {\"primary_entity\": \"workItem\", \"filters\": {\"title\": \"component\"}, \"aggregations\": []}\n"
            "- 'who created this project' → {\"primary_entity\": \"project\", \"filters\": {\"createdBy_name\": \"john\"}, \"aggregations\": []}\n"
            "- 'find active cycles' → {\"primary_entity\": \"cycle\", \"filters\": {\"cycle_status\": \"ACTIVE\"}, \"aggregations\": []}\n"
            "- 'list cycles where state.active = true' → {\"primary_entity\": \"cycle\", \"filters\": {\"cycle_status\": \"ACTIVE\"}, \"aggregations\": []}\n"
            "- 'list all cycles that currently active' → {\"primary_entity\": \"cycle\", \"filters\": {\"cycle_status\": \"ACTIVE\"}, \"aggregations\": []}\n"
            "- 'show upcoming cycles' → {\"primary_entity\": \"cycle\", \"filters\": {\"cycle_status\": \"UPCOMING\"}, \"aggregations\": []}\n"
            "- 'count completed cycles' → {\"primary_entity\": \"cycle\", \"filters\": {\"cycle_status\": \"COMPLETED\"}, \"aggregations\": [\"count\"]}\n"
            "- 'what is the email address for the project member Vikas' → {\"primary_entity\": \"members\", \"filters\": {\"name\": \"Vikas\"}, \"projections\": [\"email\"], \"aggregations\": []}\n"
            "- 'what is the role of Vikas in Simpo Builder project' → {\"primary_entity\": \"members\", \"target_entities\": [\"project\"], \"filters\": {\"name\": \"Vikas\", \"business_name\": \"Simpo.ai\"}, \"aggregations\": []}\n"
            "- 'show members in Simpo project' → {\"primary_entity\": \"members\", \"target_entities\": [\"project\"], \"filters\": {\"project_name\": \"Simpo\"}, \"aggregations\": []}\n\n"
            "- 'show recent tasks' → {\"primary_entity\": \"workItem\", \"aggregations\": [], \"sort_order\": {\"createdTimeStamp\": -1}}\n"
            "- 'list oldest projects' → {\"primary_entity\": \"project\", \"aggregations\": [], \"sort_order\": {\"createdTimeStamp\": 1}}\n"
            "- 'bugs in ascending created order' → {\"primary_entity\": \"workItem\", \"aggregations\": [], \"sort_order\": {\"createdTimeStamp\": 1}}\n\n"

            "Always output valid JSON. No explanations, no thinking, just the JSON object."
        )

        user = f"Convert to JSON: {query}"

        try:
            ai = await self.llm.ainvoke([SystemMessage(content=system), HumanMessage(content=user)])
            content = ai.content.strip()
            print(f"DEBUG: LLM response: {content}")
            import re
            content = re.sub(r'<think>.*?</think>', '', content, flags=re.DOTALL)
            content = re.sub(r'<think>.*', '', content, flags=re.DOTALL)  # Handle incomplete tags

            # Some models wrap JSON in code fences; strip if present
            if content.startswith("```"):
                content = content.strip("`\n").split("\n", 1)[-1]
                if content.startswith("json\n"):
                    content = content[5:]

            # Try to find JSON in the response (look for { to } pattern)
            json_match = re.search(r'\{.*\}', content, re.DOTALL)
            if json_match:
                content = json_match.group(0)

            # Ensure we have valid JSON
            if not content or content.isspace():
                return None

            data = json.loads(content)
        except Exception as e:
            print(f"DEBUG: LLM parsing exception: {e}")
            return None

        try:
            # Normalize primary entity synonyms before sanitization
            if isinstance(data, dict):
                pe = (data.get("primary_entity") or "").strip()
                if pe:
                    data["primary_entity"] = self.entity_synonyms.get(pe.lower(), pe)
            return await self._sanitize_intent(data, query)
        except Exception:
            return None

    async def _sanitize_intent(self, data: Dict[str, Any], original_query: str = "") -> QueryIntent:
        # Primary entity - trust the LLM's choice unless it's completely invalid
        requested_primary = (data.get("primary_entity") or "").strip()
        primary = requested_primary if requested_primary in self.entities else "workItem"

        # Allowed relations for primary
        allowed_rels = set(self.entity_relations.get(primary, []))
        target_entities: List[str] = []
        for rel in (data.get("target_entities") or []):
            if isinstance(rel, str) and rel.split(".")[0] in allowed_rels:
                target_entities.append(rel)

        # Simplified filter processing - keep valid filters, expanded to cover all collections
        raw_filters = data.get("filters") or {}
        filters: Dict[str, Any] = {}

        # Map legacy 'status' to 'state' for workItem if present
        if primary == "workItem" and "status" in raw_filters and "state" not in raw_filters:
            raw_filters["state"] = raw_filters.pop("status")

        # Allow plain 'status' for project/cycle as their canonical status
        if primary in ("project", "cycle") and "status" in raw_filters:
            if primary == "project" and "project_status" not in raw_filters:
                raw_filters["project_status"] = raw_filters["status"]
            if primary == "cycle" and "cycle_status" not in raw_filters:
                raw_filters["cycle_status"] = raw_filters["status"]

        # Build dynamic known keys from allow-listed fields and common tokens
        allowed_primary_fields = set(self.allowed_fields.get(primary, []))
        # Recognize date-like fields for range filters
        date_like_fields = {f for f in allowed_primary_fields if any(t in f.lower() for t in ["date", "timestamp", "createdat", "updatedat"]) }

        # Base normalized keys across collections
        known_filter_keys = {
            # normalized enums/booleans
            "state", "priority", "project_status", "cycle_status", "page_visibility",
            "status", "access", "isActive", "isArchived", "isDefault", "isFavourite",
            "visibility", "locked",
            # name/title/id style queries
            "label", "title", "name", "displayBugNo", "projectDisplayId", "email",
            # entity name filters (secondary lookups)
            "project_name", "cycle_name", "assignee_name", "module_name", "member_role",
            # actor/name filters
            "createdBy_name", "lead_name", "leadMail", "business_name",
            "defaultAssignee_name", "defaultAsignee_name", "staff_name",
            # members specific
            "role", "type", "joiningDate", "joiningDate_from", "joiningDate_to",
        }

        # Also accept any allow-listed primary fields directly
        known_filter_keys |= allowed_primary_fields
        # Add dynamic range keys for each date-like field
        for f in date_like_fields:
            known_filter_keys.add(f + "_from")
            known_filter_keys.add(f + "_to")

        for k, v in raw_filters.items():
            if k not in known_filter_keys or self._is_placeholder(v):
                continue
            # Normalize values where appropriate
            if k == "state" and isinstance(v, str):
                normalized_state = self._normalize_state_value(v.strip())
                if normalized_state:
                    filters[k] = normalized_state
            elif k == "priority" and isinstance(v, str):
                normalized_priority = self._normalize_priority_value(v.strip())
                if normalized_priority:
                    filters[k] = normalized_priority
            elif k in ["project_status", "cycle_status", "page_visibility"] and isinstance(v, str):
                normalized_status = self._normalize_status_value(k, v.strip())
                if normalized_status:
                    filters[k] = normalized_status
            elif k in ["isActive", "isArchived", "isDefault", "isFavourite", "locked"]:
                normalized_bool = self._normalize_boolean_value_from_any(v)
                if normalized_bool is not None:
                    filters[k] = normalized_bool
            elif k in ["project_name", "cycle_name", "module_name", "assignee_name", "createdBy_name", "lead_name", "business_name"] and isinstance(v, str):
                filters[k] = v.strip()
            elif isinstance(v, str) and k in {"title", "name", "displayBugNo", "projectDisplayId", "email"}:
                filters[k] = v.strip()
            else:
                # Keep other valid filters (including direct field filters and date range tokens)
                filters[k] = v


        # Aggregations
        allowed_aggs = {"count", "group", "summary"}
        aggregations = [a for a in (data.get("aggregations") or []) if a in allowed_aggs]

        # Group by tokens
        allowed_group = {"cycle", "project", "assignee", "state", "priority", "module"}
        group_by = [g for g in (data.get("group_by") or []) if g in allowed_group]

        # If user grouped by cross-entity tokens, force workItem as base (entity lock)
        cross_tokens = {"assignee", "project", "cycle", "module"}
        if any(g in cross_tokens for g in group_by):
            primary = "workItem"

        # Aggregations & group_by coherence
        if group_by and "group" not in aggregations:
            aggregations.insert(0, "group")
        if not group_by:
            # drop stray 'group'
            aggregations = [a for a in aggregations if a != "group"]

        # Projections limited to allow-listed fields for primary
        allowed_projection_set = set(self.allowed_fields.get(primary, []))
        projections = [p for p in (data.get("projections") or []) if p in allowed_projection_set][:10]

        # Sort order
        sort_order = None
        so = data.get("sort_order") or {}
        if isinstance(so, dict) and so:
            key, val = next(iter(so.items()))
            # Accept synonyms and normalize
            key_map = {
                "created": "createdTimeStamp",
                "createdAt": "createdTimeStamp",
                "created_time": "createdTimeStamp",
                "time": "createdTimeStamp",
                "date": "createdTimeStamp",
                "timestamp": "createdTimeStamp",
            }
            norm_key = key_map.get(key, key)

            def _norm_dir(v: Any) -> Optional[int]:
                if v in (1, -1):
                    return int(v)
                if isinstance(v, str):
                    s = v.strip().lower()
                    if s in {"asc", "ascending", "old->new", "old to new", "old_to_new"}:
                        return 1
                    if s in {"desc", "descending", "new->old", "new to old", "new_to_old"}:
                        return -1
                return None

            norm_dir = _norm_dir(val)
            if norm_key in {"createdTimeStamp", "priority", "state", "status"} and norm_dir in (1, -1):
                sort_order = {norm_key: norm_dir}

        # Limit
        limit_val = data.get("limit")
        try:
            limit = int(limit_val) if limit_val is not None else 20
            if limit <= 0:
                limit = 20
            limit = min(limit, 100)
        except Exception:
            limit = 20

        # Skip (offset)
        skip_val = data.get("skip")
        try:
            skip = int(skip_val) if skip_val is not None else 0
            if skip < 0:
                skip = 0
        except Exception:
            skip = 0

        # Details vs count (mutually exclusive) + heuristic for "how many"
        oq = (original_query or "").lower()
        wants_details_raw = data.get("wants_details")
        wants_count_raw = data.get("wants_count")
        wants_details = bool(wants_details_raw) if wants_details_raw is not None else False
        wants_count = bool(wants_count_raw) if wants_count_raw is not None else False
        wants_count = wants_count or ("how many" in oq)

        # Simplified count query handling
        if wants_count:
            # For count queries, keep it simple
            aggregations = ["count"]
            wants_details = False
            group_by = []
            target_entities = []
            projections = []
            sort_order = None
        else:
            # For non-count queries, ensure consistency
            if group_by and wants_details_raw is None:
                wants_details = False

        # If no explicit sort provided and no grouping/count, infer time-based sort from phrasing
        if not sort_order and not group_by and not wants_count:
            inferred_sort = self._infer_sort_order_from_query(original_query or "")
            if inferred_sort:
                sort_order = inferred_sort

        # Fetch one heuristic
        fetch_one = bool(data.get("fetch_one", False)) or (limit == 1)

        return QueryIntent(
            primary_entity=primary,
            target_entities=target_entities,
            filters=filters,
            aggregations=aggregations,
            group_by=group_by,
            projections=projections,
            sort_order=sort_order,
            limit=limit,
            skip=skip,
            wants_details=wants_details,
            wants_count=wants_count,
            fetch_one=fetch_one,
        )

    async def _disambiguate_name_entity(self, proposed: Dict[str, str]) -> Optional[str]:
        """Use DB counts across collections to decide which name filter is most plausible.

        Preference order on ties: assignee -> project -> cycle -> module.
        Returns the chosen filter key or None if inconclusive.
        """
        # Build candidate lookups: mapping filter key -> (collection, field)
        candidates = {
            "assignee_name": ("members", "name"),
            "project_name": ("project", "name"),
            "cycle_name": ("cycle", "name"),
            "module_name": ("module", "name"),
        }
        counts: Dict[str, int] = {}
        for key, (collection, field) in candidates.items():
            if key not in proposed:
                continue
            value = proposed[key]
            try:
                cnt = await self._aggregate_count(collection, {field: {"$regex": value, "$options": "i"}})
            except Exception:
                cnt = 0
            counts[key] = cnt

        if not counts:
            return None

        # Pick the key with the highest positive count
        positive = {k: v for k, v in counts.items() if v and v > 0}
        if not positive:
            # No evidence; prefer assignee if proposed
            if "assignee_name" in proposed:
                return "assignee_name"
            return None

        # Sort keys by count desc then by preference order
        preference = {"assignee_name": 0, "project_name": 1, "cycle_name": 2, "module_name": 3}
        chosen = sorted(positive.items(), key=lambda kv: (-kv[1], preference.get(kv[0], 99)))[0][0]
        return chosen

    async def _aggregate_count(self, collection: str, match_filter: Dict[str, Any]) -> int:
        """Run a count via aggregation to avoid needing a dedicated count tool."""
        try:
            result = await mongodb_tools.execute_tool("aggregate", {
                "database": DATABASE_NAME,
                "collection": collection,
                "pipeline": [{"$match": match_filter}, {"$count": "total"}]
            })
            if isinstance(result, list) and result and isinstance(result[0], dict) and "total" in result[0]:
                return int(result[0]["total"])  # type: ignore
        except Exception:
            pass
        return 0

class PipelineGenerator:
    """Generates MongoDB aggregation pipelines based on query intent and relationships"""

    def __init__(self):
        self.relationship_cache = {}  # Cache for computed relationship paths

    def generate_pipeline(self, intent: QueryIntent) -> List[Dict[str, Any]]:
        """Generate MongoDB aggregation pipeline for the given intent"""
        pipeline: List[Dict[str, Any]] = []

        # Start with the primary collection
        collection = intent.primary_entity

        # Build sanitized filters once
        primary_filters = self._extract_primary_filters(intent.filters, collection) if intent.filters else {}
        secondary_filters = self._extract_secondary_filters(intent.filters, collection) if intent.filters else {}

        # COUNT-ONLY: no group_by, no details → do not add lookups
        if (("count" in intent.aggregations) or intent.wants_count) and not intent.group_by and not intent.wants_details:
            # Combine all filters for optimal count query
            all_filters = {}
            if primary_filters:
                all_filters.update(primary_filters)
            if secondary_filters:
                all_filters.update(secondary_filters)

            if all_filters:
                return [{"$match": all_filters}, {"$count": "total"}]
            else:
                return [{"$count": "total"}]

        # Add filters for the primary collection
        if primary_filters:
            pipeline.append({"$match": primary_filters})

        # Ensure lookups needed by secondary filters or grouping are included
        required_relations: Set[str] = set()

        # Determine relation tokens per primary collection
        relation_alias_by_token = {
            'workItem': {
                # All are embedded on workItem; no lookup needed for filters/grouping
                'project': None,
                'assignee': None,
                'module': None,
                'cycle': None,
            },
            'project': {
                'cycle': 'cycles',
                'module': 'modules',
                'assignee': 'members',
                'page': 'pages',
                'project': None,
            },
            'cycle': {
                'project': 'project',
            },
            'module': {
                'project': 'project',
                'assignee': 'assignee',
            },
            'page': {
                'project': 'project',  # key in REL is 'project', alias is 'projectDoc'
                'cycle': 'linkedCycle',
                'module': 'linkedModule',
                'linkedMembers': 'linkedMembers',
            },
            'members': {
                'project': 'project',
            },
            'projectState': {
                'project': 'project',
            },
        }.get(collection, {})

        # Include explicit target entities requested by the intent (supports multi-hop like "project.cycles")
        for rel in (intent.target_entities or []):
            if not isinstance(rel, str) or not rel:
                continue
            first_hop = rel.split(".")[0]
            if first_hop in REL.get(collection, {}):
                required_relations.add(rel)

        # Filters → relations (map filter tokens to relation alias for this primary)
        if intent.filters:
            # For workItem, project/assignee/cycle/modules are embedded; no lookups needed for name filters
            if collection != 'workItem':
                if 'project_name' in intent.filters and relation_alias_by_token.get('project') in REL.get(collection, {}):
                    required_relations.add(relation_alias_by_token['project'])
                if 'cycle_name' in intent.filters and relation_alias_by_token.get('cycle') in REL.get(collection, {}):
                    required_relations.add(relation_alias_by_token['cycle'])
                if 'assignee_name' in intent.filters and relation_alias_by_token.get('assignee') in REL.get(collection, {}):
                    required_relations.add(relation_alias_by_token['assignee'])
                if 'module_name' in intent.filters and relation_alias_by_token.get('module') in REL.get(collection, {}):
                    required_relations.add(relation_alias_by_token['module'])
                # Business name may require project hop for collections without embedded business
                if 'business_name' in intent.filters:
                    # If primary lacks direct business relation, but has project relation, join project
                    if relation_alias_by_token.get('project') in REL.get(collection, {}):
                        required_relations.add(relation_alias_by_token['project'])
                # Page linked members filter requires linkedMembers join
                if collection == 'page' and 'LinkedMembers_0_name' in intent.filters and relation_alias_by_token.get('linkedMembers') in REL.get(collection, {}):
                    required_relations.add(relation_alias_by_token['linkedMembers'])
            if 'member_role' in intent.filters:
                # Require member join depending on collection
                if collection == 'workItem' and 'assignee' in REL.get(collection, {}):
                    required_relations.add('assignee')
                if collection == 'project' and 'members' in REL.get('project', {}):
                    required_relations.add('members')
                if collection == 'module' and 'assignee' in REL.get('module', {}):
                    required_relations.add('assignee')

            # Multi-hop fallbacks for cycle/module via project when direct relations are absent
            if 'cycle_name' in intent.filters and ('cycle' not in REL.get(collection, {}) and 'cycles' not in REL.get(collection, {}) and 'linkedCycle' not in REL.get(collection, {})):
                if 'project' in REL.get(collection, {}) and 'cycles' in REL.get('project', {}):
                    required_relations.add('project')
                    required_relations.add('project.cycles')
            if 'module_name' in intent.filters and ('module' not in REL.get(collection, {}) and 'modules' not in REL.get(collection, {}) and 'linkedModule' not in REL.get(collection, {})):
                if 'project' in REL.get(collection, {}) and 'modules' in REL.get('project', {}):
                    required_relations.add('project')
                    required_relations.add('project.modules')

        # Group-by → relations
        for token in (intent.group_by or []):
            # Map grouping token to relation alias for this primary
            rel_alias = relation_alias_by_token.get(token)
            if rel_alias and rel_alias in REL.get(collection, {}):
                required_relations.add(rel_alias)
            # Multi-hop fallback for grouping keys that require project hop (e.g., cycle/module on workItem)
            if token == 'cycle' and ('cycle' not in REL.get(collection, {}) and 'cycles' not in REL.get(collection, {})):
                if 'project' in REL.get(collection, {}) and 'cycles' in REL.get('project', {}):
                    required_relations.add('project')
                    required_relations.add('project.cycles')
            if token == 'module' and ('module' not in REL.get(collection, {}) and 'modules' not in REL.get(collection, {})):
                if 'project' in REL.get(collection, {}) and 'modules' in REL.get('project', {}):
                    required_relations.add('project')
                    required_relations.add('project.modules')

        # Add relationship lookups (supports multi-hop via dot syntax like project.states)
        for target_entity in sorted(required_relations):
            # Allow multi-hop relation names like "project.cycles"
            hops = target_entity.split(".")
            current_collection = collection
            local_prefix = None
            for hop in hops:
                if hop not in REL.get(current_collection, {}):
                    break
                relationship = REL[current_collection][hop]

                # SAFETY: avoid writing a lookup into an existing scalar field name
                needs_alias_fix = (
                    relationship.get("target") == "project"
                    and current_collection in {"cycle", "module", "page", "members", "projectState"}
                )
                if needs_alias_fix:
                    # Force a safe alias to prevent clobbering embedded project field
                    relationship = {**relationship, "as": "projectDoc"}
                lookup = build_lookup_stage(relationship["target"], relationship, current_collection, local_field_prefix=local_prefix)
                if lookup:
                    pipeline.append(lookup)
                    # If array relation, unwind the alias used in $lookup
                    is_many = bool(relationship.get("isArray") or relationship.get("many", False))
                    alias_name = relationship.get("as") or relationship.get("alias") or relationship.get("target")
                    if is_many:
                        pipeline.append({
                            "$unwind": {"path": f"${alias_name}", "preserveNullAndEmptyArrays": True}
                        })
                    # Set local prefix to the alias for chaining next hop
                    local_prefix = alias_name
                current_collection = relationship["target"]

        # Add secondary filters (on joined collections) BEFORE normalizing fields
        if secondary_filters:
            pipeline.append({"$match": secondary_filters})

        # Normalize project fields to scalars for safe filtering/printing
        if intent.primary_entity in {"cycle", "module", "page", "members", "projectState"}:
            pipeline.append({
                "$addFields": {
                    "projectId": {"$ifNull": ["$project._id", {"$first": "$projectDoc._id"}]},
                    "projectName": {"$ifNull": ["$project.name", {"$first": "$projectDoc.name"}]},
                    "projectBusinessName": {"$ifNull": ["$project.business.name", {"$first": "$projectDoc.business.name"}]}
                }
            })

        # Add grouping if requested
        if intent.group_by:
            # Pre-group unwind for embedded arrays that are used as grouping keys
            # For workItem, assignee is an array subdocument; unwind to get per-assignee buckets
            if intent.primary_entity == 'workItem' and 'assignee' in intent.group_by:
                pipeline.append({
                    "$unwind": {"path": "$assignee", "preserveNullAndEmptyArrays": True}
                })
            group_id_expr: Any
            id_fields: Dict[str, Any] = {}
            for token in intent.group_by:
                field_path = self._resolve_group_field(intent.primary_entity, token)
                if field_path:
                    id_fields[token] = f"${field_path}"
            if not id_fields:
                # Fallback: do nothing if we can't resolve
                pass
            else:
                group_id_expr = list(id_fields.values())[0] if len(id_fields) == 1 else id_fields
                group_stage: Dict[str, Any] = {
                    "$group": {
                        "_id": group_id_expr,
                        "count": {"$sum": 1},
                    }
                }
                if intent.wants_details:
                    group_stage["$group"]["items"] = {
                        "$push": {
                            "_id": "$_id",
                            "displayBugNo": "$displayBugNo",
                            "title": "$title",
                            "priority": "$priority",
                        }
                    }
                pipeline.append(group_stage)
                # Sorting for grouped results: default to count desc, allow sorting by grouped keys
                if intent.sort_order:
                    sort_key, sort_dir = next(iter(intent.sort_order.items()))
                    if sort_key in intent.group_by:
                        # Sort by the grouped key inside _id
                        if len(id_fields) == 1:
                            pipeline.append({"$sort": {"_id": sort_dir}})
                        else:
                            pipeline.append({"$sort": {f"_id.{sort_key}": sort_dir}})
                    else:
                        pipeline.append({"$sort": {"count": -1}})
                else:
                    pipeline.append({"$sort": {"count": -1}})
                # Present a tidy shape
                project_shape: Dict[str, Any] = {"count": 1}
                if intent.wants_details:
                    project_shape["items"] = 1
                project_shape["group"] = "$_id"
                pipeline.append({"$project": project_shape})
                # Respect limit on grouped results
                if intent.limit:
                    pipeline.append({"$limit": intent.limit})

        # Add aggregations like count (skip count when details are requested)
        if intent.aggregations and not intent.wants_details and not intent.group_by:
            for agg in intent.aggregations:
                if agg == 'count':
                    pipeline.append({"$count": "total"})
                    return pipeline  # Count is terminal

        # Determine projections for details (skip when grouping since we reshape after $group)
        effective_projections: List[str] = intent.projections
        if intent.wants_details and not intent.group_by and not effective_projections:
            effective_projections = self._get_default_projections(intent.primary_entity)

        # Add sorting (handle custom priority order) — skip if already grouped
        added_priority_rank = False
        if intent.sort_order and not intent.group_by:
            if 'priority' in intent.sort_order:
                # Only compute rank if priority is part of projections to avoid surprising invisible sorts
                if (effective_projections and 'priority' in effective_projections) or (not effective_projections):
                    added_priority_rank = True
                    pipeline.append({
                        "$addFields": {
                            "_priorityRank": {
                                "$switch": {
                                    "branches": [
                                        {"case": {"$eq": ["$priority", "URGENT"]}, "then": 5},
                                        {"case": {"$eq": ["$priority", "HIGH"]}, "then": 4},
                                        {"case": {"$eq": ["$priority", "MEDIUM"]}, "then": 3},
                                        {"case": {"$eq": ["$priority", "LOW"]}, "then": 2},
                                        {"case": {"$eq": ["$priority", "NONE"]}, "then": 1}
                                    ],
                                    "default": 0
                                }
                            }
                        }
                    })
                    # Use computed rank for sorting direction provided
                    direction = intent.sort_order.get('priority', -1)
                    pipeline.append({"$sort": {"_priorityRank": direction}})
                else:
                    pipeline.append({"$sort": intent.sort_order})
            elif 'state' in intent.sort_order and collection == 'workItem':
                # Sort by state via embedded state.name.
                pipeline.append({"$sort": {"state.name": intent.sort_order.get('state', 1)}})
            else:
                pipeline.append({"$sort": intent.sort_order})

        # Compute projected aliases for joined relations so projections include them when needed
        projected_aliases: Set[str] = set()
        if required_relations:
            for rel_path in sorted(required_relations):
                hops = rel_path.split(".")
                current_collection = collection
                for hop in hops:
                    if hop not in REL.get(current_collection, {}):
                        break
                    relationship = REL[current_collection][hop]
                    alias_name = relationship.get("as") or relationship.get("alias") or relationship.get("target")
                    if alias_name:
                        projected_aliases.add(alias_name)
                    current_collection = relationship["target"]

        # Add projections after sorting so computed fields can be hidden
        if effective_projections and not intent.group_by:
            projection = self._generate_projection(effective_projections, sorted(list(projected_aliases)), intent.primary_entity)
            # Ensure we exclude helper fields from output
            pipeline.append({"$project": projection})
        # Always remove priority rank helper if it was added
        if added_priority_rank:
            pipeline.append({"$unset": "_priorityRank"})

        # Add pagination: skip then limit (only for non-grouped queries; grouped handled above)
        if not intent.group_by:
            # Apply skip before limit
            try:
                if intent.skip and int(intent.skip) > 0:
                    pipeline.append({"$skip": int(intent.skip)})
            except Exception:
                pass
            effective_limit = 1 if intent.fetch_one else (intent.limit or None)
            if effective_limit:
                pipeline.append({"$limit": int(effective_limit)})

        return pipeline

    def _extract_primary_filters(self, filters: Dict[str, Any], collection: str) -> Dict[str, Any]:
        """Extract filters that apply to the primary collection"""
        primary_filters = {}

        # Handle direct _id filters first using $expr with $toObjectId for safety
        def _is_hex24(s: str) -> bool:
            try:
                return isinstance(s, str) and len(s) == 24 and all(c in '0123456789abcdefABCDEF' for c in s)
            except Exception:
                return False

        if "_id" in filters:
            val = filters.get("_id")
            if isinstance(val, str) and _is_hex24(val):
                primary_filters["$expr"] = {"$eq": ["$_id", {"$toObjectId": val}]}
            elif isinstance(val, list):
                ids = [v for v in val if isinstance(v, str) and _is_hex24(v)]
                if ids:
                    primary_filters["$expr"] = {
                        "$in": [
                            "$_id",
                            {"$map": {"input": ids, "as": "id", "in": {"$toObjectId": "$$id"}}}
                        ]
                    }

        def _apply_date_range(target: Dict[str, Any], field: str, f: Dict[str, Any]):
            gte_key = f.get(f"{field}_from")
            lte_key = f.get(f"{field}_to")
            if gte_key is None and lte_key is None:
                return
            range_expr: Dict[str, Any] = {}
            if gte_key is not None:
                range_expr["$gte"] = gte_key
            if lte_key is not None:
                range_expr["$lte"] = lte_key
            if range_expr:
                target[field] = range_expr

        if collection == "workItem":
            if 'status' in filters:
                primary_filters['status'] = filters['status']
            if 'priority' in filters:
                primary_filters['priority'] = filters['priority']
            if 'state' in filters:
                # Map logical state filter to embedded field
                primary_filters['state.name'] = filters['state']
            if 'label' in filters and isinstance(filters['label'], str):
                primary_filters['label'] = {'$regex': filters['label'], '$options': 'i'}
            if 'createdBy_name' in filters and isinstance(filters['createdBy_name'], str):
                primary_filters['createdBy.name'] = {'$regex': filters['createdBy_name'], '$options': 'i'}
            if 'title' in filters and isinstance(filters['title'], str):
                primary_filters['title'] = {'$regex': filters['title'], '$options': 'i'}
            if 'displayBugNo' in filters and isinstance(filters['displayBugNo'], str):
                primary_filters['displayBugNo'] = {'$regex': f"^{filters['displayBugNo']}", '$options': 'i'}
            _apply_date_range(primary_filters, 'createdTimeStamp', filters)
            _apply_date_range(primary_filters, 'updatedTimeStamp', filters)

        elif collection == "project":
            if 'project_status' in filters:
                primary_filters['status'] = filters['project_status']
            if 'status' in filters and 'status' not in primary_filters:
                primary_filters['status'] = filters['status']
            if 'isActive' in filters:
                primary_filters['isActive'] = bool(filters['isActive'])
            if 'isArchived' in filters:
                primary_filters['isArchived'] = bool(filters['isArchived'])
            if 'access' in filters:
                primary_filters['access'] = filters['access']
            if 'isFavourite' in filters:
                # Some schemas use 'favourite' on projects
                primary_filters['favourite'] = bool(filters['isFavourite'])
            if 'createdBy_name' in filters and isinstance(filters['createdBy_name'], str):
                primary_filters['createdBy.name'] = {'$regex': filters['createdBy_name'], '$options': 'i'}
            if 'lead_name' in filters and isinstance(filters['lead_name'], str):
                primary_filters['lead.name'] = {'$regex': filters['lead_name'], '$options': 'i'}
            if 'leadMail' in filters and isinstance(filters['leadMail'], str):
                primary_filters['leadMail'] = {'$regex': f"^{filters['leadMail']}", '$options': 'i'}
            if 'projectDisplayId' in filters and isinstance(filters['projectDisplayId'], str):
                primary_filters['projectDisplayId'] = {'$regex': f"^{filters['projectDisplayId']}", '$options': 'i'}
            if 'name' in filters and isinstance(filters['name'], str):
                primary_filters['name'] = {'$regex': filters['name'], '$options': 'i'}
            if 'business_name' in filters and isinstance(filters['business_name'], str):
                primary_filters['business.name'] = {'$regex': filters['business_name'], '$options': 'i'}
            # default assignee (object): allow name filtering
            if 'defaultAssignee_name' in filters and isinstance(filters['defaultAssignee_name'], str):
                primary_filters['defaultAsignee.name'] = {'$regex': filters['defaultAssignee_name'], '$options': 'i'}
            if 'defaultAsignee_name' in filters and isinstance(filters['defaultAsignee_name'], str):
                primary_filters['defaultAsignee.name'] = {'$regex': filters['defaultAsignee_name'], '$options': 'i'}
            _apply_date_range(primary_filters, 'createdTimeStamp', filters)
            _apply_date_range(primary_filters, 'updatedTimeStamp', filters)

        elif collection == "cycle":
            if 'cycle_status' in filters:
                primary_filters['status'] = filters['cycle_status']
            if 'status' in filters and 'status' not in primary_filters:
                primary_filters['status'] = filters['status']
            if 'isDefault' in filters:
                primary_filters['isDefault'] = bool(filters['isDefault'])
            if 'isFavourite' in filters:
                primary_filters['isFavourite'] = bool(filters['isFavourite'])
            if 'title' in filters and isinstance(filters['title'], str):
                primary_filters['title'] = {'$regex': filters['title'], '$options': 'i'}
            _apply_date_range(primary_filters, 'startDate', filters)
            _apply_date_range(primary_filters, 'endDate', filters)
            _apply_date_range(primary_filters, 'createdTimeStamp', filters)
            _apply_date_range(primary_filters, 'updatedTimeStamp', filters)

        elif collection == "page":
            if 'page_visibility' in filters:
                primary_filters['visibility'] = filters['page_visibility']
            if 'visibility' in filters:
                primary_filters['visibility'] = filters['visibility']
            if 'isFavourite' in filters:
                primary_filters['isFavourite'] = bool(filters['isFavourite'])
            if 'createdBy_name' in filters and isinstance(filters['createdBy_name'], str):
                primary_filters['createdBy.name'] = {'$regex': filters['createdBy_name'], '$options': 'i'}
            if 'locked' in filters:
                primary_filters['locked'] = bool(filters['locked'])
            if 'title' in filters and isinstance(filters['title'], str):
                primary_filters['title'] = {'$regex': filters['title'], '$options': 'i'}
            _apply_date_range(primary_filters, 'createdAt', filters)
            _apply_date_range(primary_filters, 'updatedAt', filters)

        elif collection == "module":
            if 'isFavourite' in filters:
                primary_filters['isFavourite'] = bool(filters['isFavourite'])
            if 'title' in filters and isinstance(filters['title'], str):
                primary_filters['title'] = {'$regex': filters['title'], '$options': 'i'}
            if 'name' in filters and isinstance(filters['name'], str):
                primary_filters['name'] = {'$regex': filters['name'], '$options': 'i'}
            if 'business_name' in filters and isinstance(filters['business_name'], str):
                primary_filters['business.name'] = {'$regex': filters['business_name'], '$options': 'i'}
            if 'lead_name' in filters and isinstance(filters['lead_name'], str):
                primary_filters['lead.name'] = {'$regex': filters['lead_name'], '$options': 'i'}
            if 'assignee_name' in filters and isinstance(filters['assignee_name'], str):
                # module.assignee can be array of member subdocs
                primary_filters['assignee.name'] = {'$regex': filters['assignee_name'], '$options': 'i'}
            _apply_date_range(primary_filters, 'createdTimeStamp', filters)

        elif collection == "members":
            if 'role' in filters and isinstance(filters['role'], str):
                primary_filters['role'] = {'$regex': f"^{filters['role']}$", '$options': 'i'}
            if 'type' in filters and isinstance(filters['type'], str):
                primary_filters['type'] = {'$regex': f"^{filters['type']}$", '$options': 'i'}
            if 'name' in filters and isinstance(filters['name'], str):
                primary_filters['name'] = {'$regex': filters['name'], '$options': 'i'}
            if 'email' in filters and isinstance(filters['email'], str):
                primary_filters['email'] = {'$regex': f"^{filters['email']}", '$options': 'i'}
            if 'project_name' in filters and isinstance(filters['project_name'], str):
                primary_filters['project.name'] = {'$regex': filters['project_name'], '$options': 'i'}
            if 'staff_name' in filters and isinstance(filters['staff_name'], str):
                primary_filters['staff.name'] = {'$regex': filters['staff_name'], '$options': 'i'}
            _apply_date_range(primary_filters, 'joiningDate', filters)

        elif collection == "projectState":
            if 'name' in filters and isinstance(filters['name'], str):
                primary_filters['name'] = {'$regex': filters['name'], '$options': 'i'}
            if 'sub_state_name' in filters and isinstance(filters['sub_state_name'], str):
                primary_filters['subStates.name'] = {'$regex': filters['sub_state_name'], '$options': 'i'}

        return primary_filters

    def _extract_secondary_filters(self, filters: Dict[str, Any], collection: str) -> Dict[str, Any]:
        """Extract filters that apply to joined collections, guarded by available relations."""
        s: Dict[str, Any] = {}

        # Project name: allow both embedded project.name and joined alias projectDoc.name
        if 'project_name' in filters and collection == 'project':
            s['$or'] = [
                {'name': {'$regex': filters['project_name'], '$options': 'i'}},
                {'projectDoc.name': {'$regex': filters['project_name'], '$options': 'i'}},
                {'projectName': {'$regex': filters['project_name'], '$options': 'i'}},
            ]
        elif 'project_name' in filters:
            # For non-project collections, match on the joined project document
            s['$or'] = [
                {'project.name': {'$regex': filters['project_name'], '$options': 'i'}},
                {'projectDoc.name': {'$regex': filters['project_name'], '$options': 'i'}},
            ]

        # Assignee name via joined alias 'assignees' (only if relation exists)
        if 'assignee_name' in filters and 'assignee' in REL.get(collection, {}):
            # Prefer embedded assignee names when present; joined alias may be 'assignees'
            s['$or'] = s.get('$or', []) + [
                {'assignee.name': {'$regex': filters['assignee_name'], '$options': 'i'}},
                {'assignees.name': {'$regex': filters['assignee_name'], '$options': 'i'}},
            ]
        # Member role filter when relation exists
        if 'member_role' in filters:
            # For workItem: embedded assignee or joined members
            if collection == 'workItem' and 'assignee' in REL.get(collection, {}):
                s['$or'] = s.get('$or', []) + [
                    {'assignee.role': {'$regex': f"^{filters['member_role']}$", '$options': 'i'}},
                    {'assignees.role': {'$regex': f"^{filters['member_role']}$", '$options': 'i'}},
                ]
            # For project: through members join
            if collection == 'project' and 'members' in REL.get('project', {}):
                s['members.role'] = {'$regex': f"^{filters['member_role']}$", '$options': 'i'}
            # For module: embedded assignee or joined members
            if collection == 'module' and 'assignee' in REL.get('module', {}):
                s['$or'] = s.get('$or', []) + [
                    {'assignee.role': {'$regex': f"^{filters['member_role']}$", '$options': 'i'}},
                    {'assignees.role': {'$regex': f"^{filters['member_role']}$", '$options': 'i'}},
                ]

        # Cycle name filter: prefer embedded cycle.name; support joined aliases
        if 'cycle_name' in filters:
            if collection == 'workItem':
                s['cycle.name'] = {'$regex': filters['cycle_name'], '$options': 'i'}
            elif 'cycle' in REL.get(collection, {}):
                s['cycle.name'] = {'$regex': filters['cycle_name'], '$options': 'i'}
            elif 'cycles' in REL.get(collection, {}):
                s['cycles.name'] = {'$regex': filters['cycle_name'], '$options': 'i'}
            elif collection == 'page' and 'linkedCycle' in REL.get('page', {}):
                s['linkedCycleDocs.name'] = {'$regex': filters['cycle_name'], '$options': 'i'}

        # Module name filter: prefer embedded modules.name; support joined aliases
        if 'module_name' in filters:
            if collection == 'workItem':
                s['modules.name'] = {'$regex': filters['module_name'], '$options': 'i'}
            elif 'module' in REL.get(collection, {}):
                s['module.name'] = {'$regex': filters['module_name'], '$options': 'i'}
            elif 'modules' in REL.get(collection, {}):
                s['modules.name'] = {'$regex': filters['module_name'], '$options': 'i'}
            elif collection == 'page' and 'linkedModule' in REL.get('page', {}):
                s['linkedModuleDocs.name'] = {'$regex': filters['module_name'], '$options': 'i'}

        # Business name via embedded or joined path
        if 'business_name' in filters:
            # Directly embedded business on these collections
            if collection in ('project', 'page'):
                s['$or'] = s.get('$or', []) + [
                    {'business.name': {'$regex': filters['business_name'], '$options': 'i'}},
                    {'projectDoc.business.name': {'$regex': filters['business_name'], '$options': 'i'}},
                    {'projectBusinessName': {'$regex': filters['business_name'], '$options': 'i'}},
                ]
            # For cycle/module: prefer project join to reach project.business.name
            if collection in ('cycle', 'module'):
                s['$or'] = s.get('$or', []) + [
                    {'project.business.name': {'$regex': filters['business_name'], '$options': 'i'}},
                    {'projectDoc.business.name': {'$regex': filters['business_name'], '$options': 'i'}},
                    {'projectBusinessName': {'$regex': filters['business_name'], '$options': 'i'}},
                ]
            # For members: through joined project
            if collection == 'members' and 'project' in REL.get('members', {}):
                s['$or'] = s.get('$or', []) + [
                    {'project.business.name': {'$regex': filters['business_name'], '$options': 'i'}},
                    {'projectDoc.business.name': {'$regex': filters['business_name'], '$options': 'i'}},
                    {'projectBusinessName': {'$regex': filters['business_name'], '$options': 'i'}},
                ]

        # Page linked members: support name filter via joined alias when available
        if collection == 'page' and 'LinkedMembers_0_name' in filters:
            # Interpret as any linked member name regex
            s['linkedMembersDocs.name'] = {'$regex': filters['LinkedMembers_0_name'], '$options': 'i'}

        return s

    def _generate_lookup_stage(self, from_collection: str, target_entity: str, filters: Dict[str, Any]) -> Dict[str, Any]:
        # Deprecated in favor of build_lookup_stage imported from registry
        if from_collection not in REL or target_entity not in REL[from_collection]:
            return {}
        relationship = REL[from_collection][target_entity]
        return build_lookup_stage(relationship["target"], relationship, from_collection)

    def _generate_projection(self, projections: List[str], target_entities: List[str], primary_entity: str) -> Dict[str, Any]:
        """Generate projection object"""
        projection = {"_id": 1}  # Always include ID

        # Add requested projections
        for field in projections:
            if field in ALLOWED_FIELDS.get(primary_entity, {}):
                projection[field] = 1

        # Add target entity fields
        for entity in target_entities:
            if entity in REL.get(primary_entity, {}):
                projection[entity] = 1

        return projection

    def _get_default_projections(self, primary_entity: str) -> List[str]:
        """Return sensible default fields for detail queries per collection.
        Only returns fields that are allow-listed for the given collection.
        """
        defaults_map: Dict[str, List[str]] = {
            "workItem": [
                "displayBugNo", "title", "priority",
                "state.name", "assignee",
                "project.name", "cycle.name", "modules.name",
                "createdTimeStamp"
            ],
            "project": [
                "projectDisplayId", "name", "status", "isActive", "isArchived", "createdTimeStamp",
                "createdBy.name", "lead.name", "leadMail", "defaultAsignee.name"
            ],
            "cycle": [
                "title", "status", "startDate", "endDate", "projectName", "projectId"
            ],
            "members": [
                "name", "email", "role", "joiningDate", "projectName", "projectId"
            ],
            "page": [
                "title", "visibility", "createdAt", "projectName", "projectId"
            ],
            "module": [
                "title", "description", "isFavourite", "createdTimeStamp", "projectName", "projectId"
            ],
            "projectState": [
                "name", "subStates.name", "subStates.order"
            ],
        }

        candidates = defaults_map.get(primary_entity, ["_id"])  # fallback _id

        # Validate against allow-listed fields for safety
        allowed = ALLOWED_FIELDS.get(primary_entity, set())
        validated: List[str] = []
        for field in candidates:
            # Keep only fields that are explicitly allow-listed for primary entity
            if field in allowed:
                validated.append(field)

        # After computing validated, if it's empty, fall back to a minimal safe set
        if not validated:
            minimal = ["title", "priority", "createdTimeStamp"]
            validated = [f for f in minimal if f in allowed]
        return validated

    def _resolve_group_field(self, primary_entity: str, token: str) -> Optional[str]:
        """Map a grouping token to a concrete field path in the current pipeline."""
        mapping = {
            'workItem': {
                # Only relations that exist in REL for workItem
                'project': 'project.name',
                'assignee': 'assignee.name',
                'cycle': 'cycle.name',
                'module': 'modules.name',
                'state': 'state.name',
                'priority': 'priority',
            },
            'project': {
                'status': 'status',  # project status unchanged
            },
            'cycle': {
                'project': 'project.name',
                'status': 'status',  # cycle status unchanged
            },
            'page': {
                'project': 'projectDoc.name',
                'cycle': 'linkedCycleDocs.name',
                'module': 'linkedModuleDocs.name',
            },
        }
        entity_map = mapping.get(primary_entity, {})
        return entity_map.get(token)

class Planner:
    """Main query planner that orchestrates the entire process"""

    def __init__(self):
        self.generator = PipelineGenerator()
        self.llm_parser = LLMIntentParser()
        self.orchestrator = Orchestrator(tracer_name=__name__, max_parallel=5)

    async def plan_and_execute(self, query: str) -> Dict[str, Any]:
        """Plan and execute a natural language query using the Orchestrator."""
        try:
            # Define step coroutines as closures to capture self
            async def _ensure_connection(ctx: Dict[str, Any]) -> bool:
                await mongodb_tools.connect()
                return True

            async def _parse_intent(ctx: Dict[str, Any]) -> Optional[QueryIntent]:
                return await self.llm_parser.parse(ctx["query"])  # type: ignore[index]

            def _parse_validator(result: Any, _ctx: Dict[str, Any]) -> bool:
                return result is not None

            def _generate_pipeline(ctx: Dict[str, Any]) -> List[Dict[str, Any]]:
                return self.generator.generate_pipeline(ctx["intent"])  # type: ignore[index]

            async def _execute(ctx: Dict[str, Any]) -> Any:
                intent: QueryIntent = ctx["intent"]  # type: ignore[assignment]
                args = {
                    "database": DATABASE_NAME,
                    "collection": intent.primary_entity,
                    "pipeline": ctx["pipeline"],
                }
                return await mongodb_tools.execute_tool("aggregate", args)

            steps: List[StepSpec] = [
                StepSpec(
                    name="ensure_connection",
                    coroutine=as_async(_ensure_connection),
                    requires=(),
                    provides="connected",
                    retries=2,
                    timeout_s=8.0,
                ),
                StepSpec(
                    name="parse_intent",
                    coroutine=as_async(_parse_intent),
                    requires=("query",),
                    provides="intent",
                    timeout_s=15.0,
                    retries=1,
                    validator=_parse_validator,
                ),
                StepSpec(
                    name="generate_pipeline",
                    coroutine=as_async(_generate_pipeline),
                    requires=("intent",),
                    provides="pipeline",
                    timeout_s=5.0,
                ),
                StepSpec(
                    name="execute_query",
                    coroutine=as_async(_execute),
                    requires=("intent", "pipeline"),
                    provides="result",
                    timeout_s=20.0,
                    retries=1,
                ),
            ]

            ctx = await self.orchestrator.run(
                steps,
                initial_context={"query": query},
                correlation_id=f"planner_{hash(query) & 0xFFFFFFFF:x}",
            )

            intent: QueryIntent = ctx["intent"]  # type: ignore[assignment]
            pipeline: List[Dict[str, Any]] = ctx["pipeline"]  # type: ignore[assignment]
            result = ctx.get("result")

            return {
                "success": True,
                "intent": intent.__dict__,
                "pipeline": pipeline,
                "result": result,
                "planner": "llm",
            }
        except Exception as e:
            try:
                current_span = trace.get_current_span()
                if current_span:
                    current_span.set_status(Status(StatusCode.ERROR, str(e)))
                    try:
                        current_span.set_attribute(getattr(OI, 'ERROR_TYPE', 'error.type'), e.__class__.__name__)
                        current_span.set_attribute(getattr(OI, 'ERROR_MESSAGE', 'error.message'), str(e))
                    except Exception:
                        pass
            except Exception:
                pass
            return {
                "success": False,
                "error": str(e),
                "query": query,
            }

# Global instance
query_planner = Planner()

async def plan_and_execute_query(query: str) -> Dict[str, Any]:
    """Convenience function to plan and execute queries"""
    return await query_planner.plan_and_execute(query)<|MERGE_RESOLUTION|>--- conflicted
+++ resolved
@@ -90,12 +90,6 @@
     def __init__(self, model_name: Optional[str] = None):
         self.model_name = model_name or os.environ.get("QUERY_PLANNER_MODEL", "qwen3:0.6b-fp16")
         # Keep the model reasonably deterministic for planning
-<<<<<<< HEAD
-        self.llm = ChatGroq(
-            api_key=groq_api_key,
-            model="llama-3.1-8b-instant",
-            streaming=False
-=======
         self.llm = ChatOllama(
             model=self.model_name,
             temperature=0.2,
@@ -103,7 +97,6 @@
             num_predict=1024,
             top_p=0.8,
             top_k=40,
->>>>>>> b75fc0c0
         )
 
         # Precompute compact schema context to keep prompts short
