--- conflicted
+++ resolved
@@ -157,16 +157,10 @@
         self.model_name = model_name or os.environ.get("QUERY_PLANNER_MODEL", "moonshotai/kimi-k2-instruct-0905")
         # Keep the model reasonably deterministic for planning
         self.llm = ChatGroq(
-<<<<<<< HEAD
-            api_key=groq_api_key,
-            model="llama-3.1-8b-instant",
-            streaming=False
-=======
             model=self.model_name,
             temperature=0.1,
             max_tokens=1024,
             top_p=0.8,
->>>>>>> a97fadfa
         )
 
         # Precompute compact schema context to keep prompts short
