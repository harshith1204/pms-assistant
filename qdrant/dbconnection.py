--- conflicted
+++ resolved
@@ -1,100 +1,96 @@
-import os
-import logging
-from pymongo import MongoClient
-from qdrant_client import QdrantClient
-from qdrant_client.http.models import Distance, VectorParams, OptimizersConfigDiff, SparseVectorParams
-from dotenv import load_dotenv
-
-# Load environment variables
-load_dotenv()
-
-# Configure logging
-logger = logging.getLogger(__name__)
-
-# --- Connect to MongoDB ---
-<<<<<<< HEAD
-mongo_uri = os.getenv("MONGODB_URI", "mongodb://mongo:27017/?authSource=admin")
-=======
-mongo_uri = os.getenv("MONGODB_URI", "mongodb://WebsiteBuilderAdmin:JfOCiOKMVgSIMPOBUILDERGkli8@13.90.63.91:27017,172.171.192.172:27017/ProjectManagement?authSource=admin&replicaSet=rs0")
->>>>>>> ae93ad9f
-mongo_database = os.getenv("MONGODB_DATABASE", "ProjectManagement")
-
-mongo_client = None
-db = None
-page_collection = None
-workitem_collection = None
-cycle_collection = None
-module_collection = None
-project_collection = None
-epic_collection = None
-
-try:
-    mongo_client = MongoClient(
-        mongo_uri,
-        directConnection=True,
-        serverSelectionTimeoutMS=5000
-    )
-
-    # Try listing databases to confirm connection
-
-    # Access your specific collections
-    db = mongo_client[mongo_database]
-    page_collection = db.get_collection("page")
-    workitem_collection = db.get_collection("workItem")
-    cycle_collection = db.get_collection("cycle")
-    module_collection = db.get_collection("module")
-    project_collection = db.get_collection("project")
-    epic_collection = db.get_collection("epic")
-
-except Exception as e:
-    logger.error(f"MongoDB connection failed: {e}")
-
-# --- Connect to Qdrant ---
-qdrant_url = os.getenv("QDRANT_URL", "http://qdrant:6333")
-qdrant_api_key = os.getenv("QDRANT_API_KEY", "")
-qdrant_collection = os.getenv("QDRANT_COLLECTION", "pms_collection")
-
-try:
-    qdrant_client = QdrantClient(
-        url=qdrant_url,
-        api_key=qdrant_api_key or None,
-        timeout=60 
-    )
-
-    # Check if collection exists, if not, create with named vectors + sparse for hybrid search
-    existing_collections = qdrant_client.get_collections()
-    existing_names = [col.name for col in getattr(existing_collections, "collections", [])]
-    if qdrant_collection not in existing_names:
-        qdrant_client.create_collection(
-            collection_name=qdrant_collection,
-            vectors_config={
-                "dense": VectorParams(size=768, distance=Distance.COSINE),
-            },
-            sparse_vectors_config={
-                "sparse": SparseVectorParams(),
-            },
-        )
-    
-    # Force immediate indexing on this collection
-    try:
-        qdrant_client.update_collection(
-            collection_name=qdrant_collection,
-            optimizer_config=OptimizersConfigDiff(indexing_threshold=1)
-        )
-    except Exception as e:
-        logger.warning(f"Failed to set optimizer config: {e}")
-
-    # Try listing collections to confirm connection
-
-except Exception as e:
-    logger.error(f"Qdrant connection failed: {e}")
-
-import asyncio
-
-if __name__ == "__main__":
-    # Test basic connection
-    try:
-        collections = qdrant_client.get_collections()
-    except Exception as e:
-        logger.error(f"Qdrant connection failed: {e}")
-
+import os
+import logging
+from pymongo import MongoClient
+from qdrant_client import QdrantClient
+from qdrant_client.http.models import Distance, VectorParams, OptimizersConfigDiff, SparseVectorParams
+from dotenv import load_dotenv
+
+# Load environment variables
+load_dotenv()
+
+# Configure logging
+logger = logging.getLogger(__name__)
+
+# --- Connect to MongoDB ---
+mongo_uri = os.getenv("MONGODB_URI", "mongodb://WebsiteBuilderAdmin:JfOCiOKMVgSIMPOBUILDERGkli8@13.90.63.91:27017,172.171.192.172:27017/ProjectManagement?authSource=admin&replicaSet=rs0")
+mongo_database = os.getenv("MONGODB_DATABASE", "ProjectManagement")
+
+mongo_client = None
+db = None
+page_collection = None
+workitem_collection = None
+cycle_collection = None
+module_collection = None
+project_collection = None
+epic_collection = None
+
+try:
+    mongo_client = MongoClient(
+        mongo_uri,
+        directConnection=True,
+        serverSelectionTimeoutMS=5000
+    )
+
+    # Try listing databases to confirm connection
+
+    # Access your specific collections
+    db = mongo_client[mongo_database]
+    page_collection = db.get_collection("page")
+    workitem_collection = db.get_collection("workItem")
+    cycle_collection = db.get_collection("cycle")
+    module_collection = db.get_collection("module")
+    project_collection = db.get_collection("project")
+    epic_collection = db.get_collection("epic")
+
+except Exception as e:
+    logger.error(f"MongoDB connection failed: {e}")
+
+# --- Connect to Qdrant ---
+qdrant_url = os.getenv("QDRANT_URL", "http://qdrant:6333")
+qdrant_api_key = os.getenv("QDRANT_API_KEY", "")
+qdrant_collection = os.getenv("QDRANT_COLLECTION", "pms_collection")
+
+try:
+    qdrant_client = QdrantClient(
+        url=qdrant_url,
+        api_key=qdrant_api_key or None,
+        timeout=60 
+    )
+
+    # Check if collection exists, if not, create with named vectors + sparse for hybrid search
+    existing_collections = qdrant_client.get_collections()
+    existing_names = [col.name for col in getattr(existing_collections, "collections", [])]
+    if qdrant_collection not in existing_names:
+        qdrant_client.create_collection(
+            collection_name=qdrant_collection,
+            vectors_config={
+                "dense": VectorParams(size=768, distance=Distance.COSINE),
+            },
+            sparse_vectors_config={
+                "sparse": SparseVectorParams(),
+            },
+        )
+    
+    # Force immediate indexing on this collection
+    try:
+        qdrant_client.update_collection(
+            collection_name=qdrant_collection,
+            optimizer_config=OptimizersConfigDiff(indexing_threshold=1)
+        )
+    except Exception as e:
+        logger.warning(f"Failed to set optimizer config: {e}")
+
+    # Try listing collections to confirm connection
+
+except Exception as e:
+    logger.error(f"Qdrant connection failed: {e}")
+
+import asyncio
+
+if __name__ == "__main__":
+    # Test basic connection
+    try:
+        collections = qdrant_client.get_collections()
+    except Exception as e:
+        logger.error(f"Qdrant connection failed: {e}")
+