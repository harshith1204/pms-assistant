--- conflicted
+++ resolved
@@ -17,10 +17,7 @@
 )
 from embedding.service_client import EmbeddingServiceClient, EmbeddingServiceError
 from collections import defaultdict
-<<<<<<< HEAD
 from typing import List, Dict, Any, Optional
-=======
->>>>>>> ae93ad9f
 
 # Add the parent directory to sys.path so we can import from qdrant
 sys.path.append(os.path.dirname(os.path.dirname(os.path.abspath(__file__))))
@@ -31,11 +28,8 @@
     module_collection,
     project_collection,
     epic_collection,
-<<<<<<< HEAD
     userStory_collection,
     features_collection,
-=======
->>>>>>> ae93ad9f
     qdrant_client,
     QDRANT_COLLECTION
 )
@@ -57,7 +51,6 @@
         login(hf_token)
 except Exception as e:
     logger.error(f"HuggingFace login failed: {e}")
-<<<<<<< HEAD
 
 # Load embedding model once, with fallback to a public model
 try:
@@ -109,59 +102,6 @@
 ):
     """Ensure Qdrant collection supports dense + sparse (SPLADE) hybrid search without data loss.
 
-=======
-
-# Load embedding model once, with fallback to a public model
-try:
-    embedder = EmbeddingServiceClient(os.getenv("EMBEDDING_SERVICE_URL"))
-    EMBEDDING_DIMENSION = embedder.get_dimension()
-except (EmbeddingServiceError, ValueError) as exc:
-    raise RuntimeError(f"Failed to initialize embedding service: {exc}") from exc
-
-class ChunkingStats:
-    """Track and display chunking statistics during indexing."""
-    
-    def __init__(self):
-        self.by_type = defaultdict(lambda: {
-            "total_docs": 0,
-            "single_chunk": 0,
-            "multi_chunk": 0,
-            "total_chunks": 0,
-            "chunk_distribution": defaultdict(int),
-            "total_words": 0,
-            "max_chunks": 0,
-            "max_chunks_doc": None,
-        })
-    
-    def record(self, content_type: str, doc_id: str, title: str, chunk_count: int, word_count: int):
-        """Record chunking info for a document."""
-        stats = self.by_type[content_type]
-        stats["total_docs"] += 1
-        stats["total_chunks"] += chunk_count
-        stats["total_words"] += word_count
-        stats["chunk_distribution"][chunk_count] += 1
-        
-        if chunk_count == 1:
-            stats["single_chunk"] += 1
-        else:
-            stats["multi_chunk"] += 1
-        
-        if chunk_count > stats["max_chunks"]:
-            stats["max_chunks"] = chunk_count
-            stats["max_chunks_doc"] = (doc_id, title[:50])
-    
-
-# Global stats instance
-_stats = ChunkingStats()
-
-def ensure_collection_with_hybrid(
-    collection_name: str,
-    vector_size: int = 768,
-    force_recreate: bool = False,
-):
-    """Ensure Qdrant collection supports dense + sparse (SPLADE) hybrid search without data loss.
-
->>>>>>> ae93ad9f
     Behavior:
     - If the collection does not exist → create it with named dense and sparse vectors.
     - If the collection exists → do NOT drop it (unless force_recreate=True).
@@ -197,7 +137,6 @@
                 sparse_vectors_config={
                     "sparse": SparseVectorParams(),
                 },
-<<<<<<< HEAD
             )
 
         try:
@@ -208,18 +147,6 @@
         except Exception as e:
             logger.error(f"Failed to update optimizer config: {e}")
 
-=======
-            )
-
-        try:
-            qdrant_client.update_collection(
-                collection_name=collection_name,
-                optimizer_config=OptimizersConfigDiff(indexing_threshold=1),
-            )
-        except Exception as e:
-            logger.error(f"Failed to update optimizer config: {e}")
-
->>>>>>> ae93ad9f
         try:
             qdrant_client.create_payload_index(
                 collection_name=collection_name,
@@ -496,7 +423,6 @@
             logger.error(f"Failed to upload batch: {e}")
     return total_indexed
 
-<<<<<<< HEAD
 def _serialize_text_fields(data: Optional[Dict], prefix_map: Dict[str, str]) -> str:
     """Serializes a dictionary into a 'Key: Value' string format."""
     if not data or not isinstance(data, dict):
@@ -619,8 +545,6 @@
 
 # ------------------ Indexing Functions ------------------
 
-=======
->>>>>>> ae93ad9f
 def index_pages_to_qdrant():
     try:
 
@@ -696,7 +620,6 @@
             if doc.get("createdBy"):
                 if isinstance(doc["createdBy"], dict):
                     metadata["created_by_name"] = doc["createdBy"].get("name")
-<<<<<<< HEAD
 
             # Chunk combined text for better retrieval
             chunks = get_chunks_for_content(combined_text, "page")
@@ -707,18 +630,6 @@
             word_count = len(combined_text.split()) if combined_text else 0
             _stats.record("page", mongo_id, title, len(chunks), word_count)
 
-=======
-
-            # Chunk combined text for better retrieval
-            chunks = get_chunks_for_content(combined_text, "page")
-            if not chunks:
-                chunks = [combined_text]
-            
-            # Record statistics
-            word_count = len(combined_text.split()) if combined_text else 0
-            _stats.record("page", mongo_id, title, len(chunks), word_count)
-
->>>>>>> ae93ad9f
             vectors = embedder.encode(chunks)
             if len(vectors) != len(chunks):
                 raise EmbeddingServiceError("Embedding service returned unexpected vector count")
@@ -1143,10 +1054,7 @@
             combined_text = " ".join(text_parts).strip()
             if not combined_text:
                 logger.error(f"Skipping module {mongo_id} - no substantial text content found")
-<<<<<<< HEAD
-=======
                 continue
->>>>>>> ae93ad9f
 
                 # Build metadata
                 metadata = {}
@@ -1346,7 +1254,6 @@
 
     except Exception as e:
         logger.error(f"Error during epic indexing: {e}")
-<<<<<<< HEAD
         return {"status": "error", "message": str(e)}
     
 #New function to index userStory to qdrant
@@ -1597,8 +1504,6 @@
 
     except Exception as e:
         print(f"❌ Error during feature indexing: {e}")
-=======
->>>>>>> ae93ad9f
         return {"status": "error", "message": str(e)}
 
 if __name__ == "__main__":
@@ -1607,11 +1512,7 @@
     index_projects_to_qdrant()
     index_cycles_to_qdrant()
     index_modules_to_qdrant()
-<<<<<<< HEAD
     index_epic_to_qdrant()
     index_userStory_to_qdrant()
     index_features_to_qdrant()
-    
-=======
-    index_epic_to_qdrant()
->>>>>>> ae93ad9f
+    