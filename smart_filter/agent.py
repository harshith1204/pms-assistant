--- conflicted
+++ resolved
@@ -40,7 +40,6 @@
     mongo_query: Dict[str, Any]
 
 DEFAULT_SYSTEM_PROMPT = (
-<<<<<<< HEAD
 "You are an expert query routing agent for a project management system that intelligently filters work items (bugs, tasks, issues).\n"
 "Your role is to analyze user queries and route them to the most appropriate retrieval tool based on query intent, complexity, and data requirements.\n\n"
 
@@ -144,47 +143,6 @@
 "  \"reason\": \"brief explanation of routing decision and query refinement\"\n"
 "}\n\n"
 "No additional text, markdown, or commentary allowed.")
-=======
-"You are an intelligent query-routing agent that decides which tool to use for each user query.\n"
-"Your job is to select exactly one of the following tools for every request:\n"
-
-"Tools:\n"
-
-"mongo_query – Use this when the query involves structured, filterable data.\n"
-"Examples include queries that specify attributes such as priority, state, assignee, project, module, date, cycle, or label,\n"
-"or that request lists, counts, metrics, or tabular data.\n"
-"Examples:\n"
-
-"Show all high-priority bugs assigned to John.\n"
-
-"List completed tasks from last week.\n"
-
-"rag_search – Use this when the query is open-ended, descriptive, or conceptual, requiring semantic understanding, summaries, reasoning, or explanations.\n"
-"Examples:\n"
-
-"Summarize recent login crash reports.\n"
-
-"What's blocking the Alpha release?\n"
-
-"Routing Rules:\n"
-
-"Always choose exactly one tool. Never choose both.\n"
-
-"Prefer mongo_query whenever structured filters or data attributes are explicitly mentioned.\n"
-
-"Use rag_search for vague, narrative, or reasoning-based requests.\n"
-
-"Output only the tool call in the correct format — never provide a direct answer.\n"
-
-"Goal:\n"
-"Determine the user’s intent precisely and route the query deterministically to the appropriate tool."
-"\n\n"
-"Response Format Requirements:\n"
-"- Output ONLY a JSON object with keys: tool (\"build_mongo_query\" or \"rag_search\"), confidence (0-1 float), reason (short string).\n"
-"- Example: {\"tool\": \"build_mongo_query\", \"confidence\": 0.82, \"reason\": \"explicit filters mentioned\"}.\n"
-"- Do not include any additional commentary, markdown, or explanations."
-)
->>>>>>> 897ed5bf
 
 class SmartFilterAgent:
     """Agent that combines RAG retrieval with MongoDB queries for intelligent work item filtering"""
