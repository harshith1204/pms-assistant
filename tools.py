--- conflicted
+++ resolved
@@ -49,26 +49,16 @@
 # - include_adjacent controls whether to pull neighboring chunks for context
 # - min_score sets a score threshold for initial vector hits
 CONTENT_TYPE_CHUNKS_PER_DOC: Dict[str, int] = {
-<<<<<<< HEAD
-    "page": 4,
-    "work_item": 3,
-=======
     "page": 3,          # Reduced from 4 to minimize context window usage
     "work_item": 4,     # Reduced from 3 to minimize context window usage
->>>>>>> 4ce8d53b
     "project": 2,
     "cycle": 2,
     "module": 2,
 }
 
 CONTENT_TYPE_INCLUDE_ADJACENT: Dict[str, bool] = {
-<<<<<<< HEAD
-    "page": True,
-    "work_item": True,
-=======
     "page": True,      # Disabled to reduce context window usage (was True)
     "work_item": True,  # Keep adjacent for work items for better context
->>>>>>> 4ce8d53b
     "project": False,
     "cycle": False,
     "module": False,
