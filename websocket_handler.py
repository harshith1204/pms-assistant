--- conflicted
+++ resolved
@@ -7,10 +7,6 @@
 import uuid
 from langchain_core.messages import HumanMessage, AIMessage, ToolMessage
 from langchain_core.callbacks import AsyncCallbackHandler
-<<<<<<< HEAD
-# from langchain_ollama import ChatOllama
-=======
->>>>>>> 4453b060
 import time
 import re
 
